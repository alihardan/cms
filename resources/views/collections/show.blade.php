@extends('statamic::layout')
@section('title', crumb($collection->title(), 'Collections'))

@section('content')

    <div class="flex items-center mb-3">
        <h1 class="flex-1">
            <small class="subhead block">
                <a href="{{ cp_route('collections.index')}}">{{ __('Collections') }}</a>
            </small>
            {{ $collection->title() }}
        </h1>
        <dropdown-list class="mr-2">
            @can('edit', $collection)
                <dropdown-item :text="__('Edit Collection')" redirect="{{ $collection->editUrl() }}"></dropdown-item>
            @endcan
            @can('delete', $collection)
                <dropdown-item :text="__('Delete Collection')" class="warning"></dropdown-item>
            @endcan
        </dropdown-list>
        @can('create', ['Statamic\Contracts\Data\Entries\Entry', $collection])
            <create-entry-button
                url="{{ cp_route('collections.entries.create', [$collection->handle(), $site->handle()]) }}"
                :blueprints="{{ $blueprints->toJson() }}">
            </create-entry-button>
        @endcan
    </div>

    @if ($collection->queryEntries()->count())

        <entry-list
            collection="{{ $collection->handle() }}"
            initial-sort-column="{{ $collection->sortField() }}"
            initial-sort-direction="{{ $collection->sortDirection() }}"
            :filters="{{ $filters->toJson() }}"
<<<<<<< HEAD
            :actions="{{ $actions->toJson() }}"
            action-url="{{ cp_route('collections.entries.action', $collection->handle()) }}"
=======
            action-url="{{ cp_route('collections.entries.actions', $collection->handle()) }}"
>>>>>>> 40a74a38
            :reorderable="{{ bool_str($collection->orderable() && user()->can('reorder', $collection)) }}"
            reorder-url="{{ cp_route('collections.entries.reorder', $collection->handle()) }}"
            structure-url="{{ optional($collection->structure())->showUrl() }}"
        ></entry-list>

    @else

        @component('statamic::partials.create-first', [
            'resource' => __("{$collection->title()} entry"),
            'svg' => 'empty/collection', // TODO: Do we want separate entry SVG?
            'can' => user()->can('create', ['Statamic\Contracts\Data\Entries\Entry', $collection])
        ])
            @slot('button')
                <create-entry-button
                    url="{{ cp_route('collections.entries.create', [$collection->handle(), $site->handle()]) }}"
                    :blueprints="{{ $blueprints->toJson() }}">
                </create-entry-button>
            @endslot
        @endcomponent

    @endif

@endsection<|MERGE_RESOLUTION|>--- conflicted
+++ resolved
@@ -33,12 +33,7 @@
             initial-sort-column="{{ $collection->sortField() }}"
             initial-sort-direction="{{ $collection->sortDirection() }}"
             :filters="{{ $filters->toJson() }}"
-<<<<<<< HEAD
-            :actions="{{ $actions->toJson() }}"
-            action-url="{{ cp_route('collections.entries.action', $collection->handle()) }}"
-=======
             action-url="{{ cp_route('collections.entries.actions', $collection->handle()) }}"
->>>>>>> 40a74a38
             :reorderable="{{ bool_str($collection->orderable() && user()->can('reorder', $collection)) }}"
             reorder-url="{{ cp_route('collections.entries.reorder', $collection->handle()) }}"
             structure-url="{{ optional($collection->structure())->showUrl() }}"
