@extends('statamic::layout')
@section('title', crumb($collection->title(), 'Collections'))

@section('content')

    <div class="flex items-center mb-3">
        <h1 class="flex-1">
            <small class="subhead block">
                <a href="{{ cp_route('collections.index')}}">{{ __('Collections') }}</a>
            </small>
            {{ $collection->title() }}
        </h1>
        <dropdown-list class="mr-2">
            @can('edit', $collection)
                <dropdown-item :text="__('Edit Collection')" redirect="{{ $collection->editUrl() }}"></dropdown-item>
            @endcan
            @can('delete', $collection)
                <dropdown-item :text="__('Delete Collection')" class="warning"></dropdown-item>
            @endcan
        </dropdown-list>
        @can('create', ['Statamic\Contracts\Data\Entries\Entry', $collection])
            <create-entry-button
                url="{{ cp_route('collections.entries.create', [$collection->handle(), $site->handle()]) }}"
                :blueprints="{{ $blueprints->toJson() }}">
            </create-entry-button>
        @endcan
    </div>

    @if ($collection->queryEntries()->count())

        <entry-list
            collection="{{ $collection->handle() }}"
            initial-sort-column="{{ $collection->sortField() }}"
            initial-sort-direction="{{ $collection->sortDirection() }}"
            :filters="{{ $filters->toJson() }}"
<<<<<<< HEAD
            action-url="{{ cp_route('collections.entries.actions', $collection->handle()) }}"
            :reorderable="{{ bool_str(user()->can('reorder', $collection)) }}"
=======
            :actions="{{ $actions->toJson() }}"
            action-url="{{ cp_route('collections.entries.action', $collection->handle()) }}"
            :reorderable="{{ bool_str($collection->orderable() && user()->can('reorder', $collection)) }}"
>>>>>>> e93b1b5f
            reorder-url="{{ cp_route('collections.entries.reorder', $collection->handle()) }}"
            structure-url="{{ optional($collection->structure())->showUrl() }}"
        ></entry-list>

    @else

        @component('statamic::partials.create-first', [
            'resource' => __("{$collection->title()} entry"),
            'svg' => 'empty/collection', // TODO: Do we want separate entry SVG?
            'can' => user()->can('create', ['Statamic\Contracts\Data\Entries\Entry', $collection])
        ])
            @slot('button')
                <create-entry-button
                    url="{{ cp_route('collections.entries.create', [$collection->handle(), $site->handle()]) }}"
                    :blueprints="{{ $blueprints->toJson() }}">
                </create-entry-button>
            @endslot
        @endcomponent

    @endif

@endsection<|MERGE_RESOLUTION|>--- conflicted
+++ resolved
@@ -33,14 +33,8 @@
             initial-sort-column="{{ $collection->sortField() }}"
             initial-sort-direction="{{ $collection->sortDirection() }}"
             :filters="{{ $filters->toJson() }}"
-<<<<<<< HEAD
             action-url="{{ cp_route('collections.entries.actions', $collection->handle()) }}"
-            :reorderable="{{ bool_str(user()->can('reorder', $collection)) }}"
-=======
-            :actions="{{ $actions->toJson() }}"
-            action-url="{{ cp_route('collections.entries.action', $collection->handle()) }}"
             :reorderable="{{ bool_str($collection->orderable() && user()->can('reorder', $collection)) }}"
->>>>>>> e93b1b5f
             reorder-url="{{ cp_route('collections.entries.reorder', $collection->handle()) }}"
             structure-url="{{ optional($collection->structure())->showUrl() }}"
         ></entry-list>
