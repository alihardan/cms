--- conflicted
+++ resolved
@@ -3,7 +3,6 @@
 @section('wrapper_class', 'max-w-full')
 
 @section('content')
-<<<<<<< HEAD
     <header class="mb-3">
         @include('statamic::partials.breadcrumb', [
             'url' => cp_route('collections.index'),
@@ -22,7 +21,6 @@
                     <dropdown-item :text="__('Delete Collection')" class="warning" @click="$refs.deleter.confirm()">
                         <resource-deleter
                             ref="deleter"
-                            :resource-type="__('Collection')"
                             resource-title="{{ $collection->title() }}"
                             route="{{ cp_route('collections.destroy', $collection->handle()) }}"
                             redirect="{{ cp_route('collections.index') }}"
@@ -36,29 +34,6 @@
                     url="{{ cp_route('collections.entries.create', [$collection->handle(), $site->handle()]) }}"
                     :blueprints="{{ $blueprints->toJson() }}">
                 </create-entry-button>
-=======
-
-    <div class="flex items-center mb-3">
-        <h1 class="flex-1">
-            <small class="subhead block">
-                <a href="{{ cp_route('collections.index')}}">{{ __('Collections') }}</a>
-            </small>
-            {{ $collection->title() }}
-        </h1>
-        <dropdown-list class="mr-1">
-            @can('edit', $collection)
-                <dropdown-item :text="__('Edit Collection')" redirect="{{ $collection->editUrl() }}"></dropdown-item>
-            @endcan
-            @can('delete', $collection)
-                <dropdown-item :text="__('Delete Collection')" class="warning" @click="$refs.deleter.confirm()">
-                    <resource-deleter
-                        ref="deleter"
-                        resource-title="{{ $collection->title() }}"
-                        route="{{ cp_route('collections.destroy', $collection->handle()) }}"
-                        redirect="{{ cp_route('collections.index') }}"
-                    ></resource-deleter>
-                </dropdown-item>
->>>>>>> b07a5808
             @endcan
         </div>
     </header>
