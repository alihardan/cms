--- conflicted
+++ resolved
@@ -22,13 +22,8 @@
                 <p>{{ __('statamic::messages.collection_next_steps_configure_description') }}</p>
             </div>
         </a>
-<<<<<<< HEAD
-        <a href="{{ cp_route('collections.entries.create', [$collection->handle(), $site]) }}" class="w-full lg:w-1/2 p-3 border-t lg:border-none md:flex items-start hover:bg-grey-10 group">
-            <div class="h-8 w-8 mr-2 hidden md:block text-grey-80">
-=======
-        <a href="{{ cp_route('collections.entries.create', [$collection->handle(), $site->handle()]) }}" class="w-full lg:w-1/2 p-2 flex items-start hover:bg-grey-20 rounded-md group">
+        <a href="{{ cp_route('collections.entries.create', [$collection->handle(), $site]) }}" class="w-full lg:w-1/2 p-2 flex items-start hover:bg-grey-20 rounded-md group">
             <div class="h-8 w-8 mr-2 text-grey-80">
->>>>>>> e345db48
                 @svg('content-writing')
             </div>
             <div class="flex-1 mb-2 md:mb-0 md:mr-3">
@@ -56,8 +51,4 @@
         </a>
     </div>
 </div>
-<<<<<<< HEAD
-
-=======
->>>>>>> e345db48
 @stop