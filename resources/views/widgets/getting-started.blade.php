<div class="card p-0 content">
    <div class="py-3 px-4 border-b">
        <h1>{{ __('statamic::messages.getting_started_widget_header') }}</h1>
        <p>{{ __('statamic::messages.getting_started_widget_intro') }}
            Please remember: <b>Statamic is commercial software</b> and you may need to purchase an appropriate license to continue using Statamic after the beta period has ended.
        </p>
    </div>
    <div class="flex flex-wrap p-2">
        <a href="https://statamic.dev" class="w-full lg:w-1/2 p-2 flex items-start hover:bg-grey-20 rounded-md group">
            <div class="h-8 w-8 mr-2 text-grey-80">
                @svg('book-pages')
            </div>
            <div class="flex-1">
                <h3 class="mb-1 text-blue">{{ __('Read the Documentation') }}</h3>
                <p>{{ __('statamic::messages.getting_started_widget_docs') }}</p>
            </div>
        </a>
        <a href="{{ cp_route('collections.create') }}" class="w-full lg:w-1/2 p-2 flex items-start hover:bg-grey-20 rounded-md group">
            <div class="h-8 w-8 mr-2 text-grey-80">
                @svg('content-writing')
            </div>
            <div class="flex-1">
                <h3 class="mb-1 text-blue">{{ __('Create a Collection') }}</h3>
                <p>{{ __('statamic::messages.getting_started_widget_collections') }}</p>
            </div>
        </a>
        <a href="{{ cp_route('blueprints.create') }}" class="w-full lg:w-1/2 p-2 flex items-start hover:bg-grey-20 rounded-md group">
            <div class="h-8 w-8 mr-2 text-grey-80">
                @svg('blueprints')
            </div>
            <div class="flex-1">
                <h3 class="mb-1 text-blue">{{ __('Create a Blueprint') }}</h3>
                <p>{{ __('statamic::messages.getting_started_widget_blueprints') }}</p>
            </div>
        </a>
        <a href="{{ cp_route('structures.create') }}" class="w-full lg:w-1/2 p-2 flex items-start hover:bg-grey-20 rounded-md group">
            <div class="h-8 w-8 mr-2 text-grey-80">
                @svg('structures')
            </div>
<<<<<<< HEAD
            <a href="{{ cp_route('navigation.create') }}" class="flex-1 mb-2 md:mb-0 md:mr-3">
                <h3 class="mb-1 text-blue group-hover:text-grey-80">{{ __('Create a Navigation') }} &rarr;</h3>
                <p>{{ __('statamic::messages.getting_started_widget_navigation') }}</p>
            </a>
        </div>
=======
            <div class="flex-1">
                <h3 class="mb-1 text-blue">{{ __('Create a Structure') }}</h3>
                <p>{{ __('statamic::messages.getting_started_widget_structures') }}</p>
            </div>
        </a>
>>>>>>> e345db48
    </div>
</div><|MERGE_RESOLUTION|>--- conflicted
+++ resolved
@@ -33,22 +33,15 @@
                 <p>{{ __('statamic::messages.getting_started_widget_blueprints') }}</p>
             </div>
         </a>
-        <a href="{{ cp_route('structures.create') }}" class="w-full lg:w-1/2 p-2 flex items-start hover:bg-grey-20 rounded-md group">
+        <a href="{{ cp_route('navigation.create') }}" class="w-full lg:w-1/2 p-2 flex items-start hover:bg-grey-20 rounded-md group">
             <div class="h-8 w-8 mr-2 text-grey-80">
                 @svg('structures')
             </div>
-<<<<<<< HEAD
-            <a href="{{ cp_route('navigation.create') }}" class="flex-1 mb-2 md:mb-0 md:mr-3">
-                <h3 class="mb-1 text-blue group-hover:text-grey-80">{{ __('Create a Navigation') }} &rarr;</h3>
+            <div class="flex-1">
+                <h3 class="mb-1 text-blue">{{ __('Create a Navigation') }}</h3>
                 <p>{{ __('statamic::messages.getting_started_widget_navigation') }}</p>
-            </a>
-        </div>
-=======
-            <div class="flex-1">
-                <h3 class="mb-1 text-blue">{{ __('Create a Structure') }}</h3>
-                <p>{{ __('statamic::messages.getting_started_widget_structures') }}</p>
             </div>
+
         </a>
->>>>>>> e345db48
     </div>
 </div>