--- conflicted
+++ resolved
@@ -52,16 +52,10 @@
                         <i>@svg('drawer-file')</i><span>Forms</span>
                     </a>
                 </li>
-<<<<<<< HEAD
-                <li class="{{ current_class('updater') }}">
-                    <a href="{{ route('statamic.cp.updater.index') }}">
-                        <i>@svg('new/loading-bar-1')</i><span>Updates</span>
-                        <updates-badge class="ml-1"></updates-badge>
-=======
                 <li>
                     <a href="">
                         <i>@svg('loading-bar')</i><span>Updates</span>
->>>>>>> 8cbcabe6
+                        <updates-badge class="ml-1"></updates-badge>
                     </a>
                 </li>
                 <li>
