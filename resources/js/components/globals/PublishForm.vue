<template>

    <div>
<<<<<<< HEAD
        <header class="mb-3">
            <breadcrumb :url="globalsUrl" :title="__('Globals')" />

            <div class="flex items-center">
                <h1 class="flex-1" v-text="title" />

                <div class="pt-px text-2xs text-grey-60 mr-2 flex" v-if="readOnly">
                    <svg-icon name="lock" class="w-4 mr-sm -mt-sm" /> {{ __('Read Only') }}
                </div>

                <configure-set
                    class="mr-2"
                    :save-url="configureSaveUrl"
                    :id="id"
                    :initial-title="initialTitle"
                    :initial-handle="initialHandle"
                    :initial-blueprint="initialBlueprintHandle"
                ></configure-set>

                <v-select
                    v-if="localizations.length > 1"
                    :value="activeLocalization"
                    label="name"
                    :clearable="false"
                    :options="localizations"
                    :searchable="false"
                    :multiple="false"
                    @input="localizationSelected"
                    class="w-48 mr-2"
                >
                    <template slot="option" slot-scope="option">
                        <div class="flex items-center" v-tooltip="localizationStatusText(option)">
                            <loading-graphic :size="14" text="" class="flex -ml-1" v-if="localizing === option.handle" />
                            <span class="little-dot mr-1" :class="{
                                'bg-green': option.published,
                                'bg-grey-50': !option.published,
                                'bg-red': !option.exists
                            }" />
                            {{ option.name }}
                            <svg-icon name="flag" class="h-3 w-3 ml-sm text-grey" v-if="option.origin" />
                            <svg-icon name="check" class="h-3 w-3 ml-sm text-grey" v-if="option.active" />
                        </div>
                    </template>
                </v-select>

                <button
                    v-if="!readOnly"
                    class="btn btn-primary min-w-100"
                    :class="{ 'opacity-25': !canSave }"
                    :disabled="!canSave"
                    @click.prevent="save"
                    v-text="__('Save')" />

                <slot name="action-buttons-right" />
            </div>
        </header>
=======
        <div class="flex items-center mb-3">
            <h1 class="flex-1">
                <small class="subhead block">
                    <a :href="globalsUrl" v-text="__('Globals')" class="text-grey hover:text-blue" />
                </small>
                <div class="flex items-center" v-text="title" />
            </h1>

            <div class="pt-px text-2xs text-grey-60 ml-2 flex" v-if="! canEdit">
                <svg-icon name="lock" class="w-4 mr-sm -mt-sm" /> {{ __('Read Only') }}
            </div>

            <configure-set
                class="ml-2"
                :save-url="configureSaveUrl"
                :delete-url="deleteUrl"
                :globals-url="globalsUrl"
                :id="id"
                :initial-title="initialTitle"
                :initial-handle="initialHandle"
                :initial-blueprint="initialBlueprintHandle"
                :can-configure="canConfigure"
                :can-delete="canDelete"
            ></configure-set>

            <v-select
                v-if="localizations.length > 1"
                :value="activeLocalization"
                label="name"
                :clearable="false"
                :options="localizations"
                :searchable="false"
                :multiple="false"
                @input="localizationSelected"
                class="w-48 ml-2"
            >
                <template slot="option" slot-scope="option">
                    <div class="flex items-center" v-tooltip="localizationStatusText(option)">
                        <loading-graphic :size="14" text="" class="flex -ml-1" v-if="localizing === option.handle" />
                        <span class="little-dot mr-1" :class="{
                            'bg-green': option.published,
                            'bg-grey-50': !option.published,
                            'bg-red': !option.exists
                        }" />
                        {{ option.name }}
                        <svg-icon name="flag" class="h-3 w-3 ml-sm text-grey" v-if="option.origin" />
                        <svg-icon name="check" class="h-3 w-3 ml-sm text-grey" v-if="option.active" />
                    </div>
                </template>
            </v-select>

            <button
                v-if="canEdit"
                class="btn btn-primary min-w-100 ml-2"
                :class="{ 'opacity-25': !canSave }"
                :disabled="!canSave"
                @click.prevent="save"
                v-text="__('Save')" />

            <slot name="action-buttons-right" />
        </div>
>>>>>>> b07a5808

        <div v-if="fieldset.empty" class="text-center mt-5 border-2 border-dashed rounded-lg px-4 py-8">
            <div class="max-w-md mx-auto opacity-50">
                <span v-html="globeSvg" />
                <h1 class="my-3">This Global Set has no fields.</h1>
                <p>You can add fields to the Blueprint, or you can manually add variables to the set itself.</p>
            </div>
        </div>

        <publish-container
            v-if="fieldset"
            ref="container"
            :name="publishContainer"
            :blueprint="fieldset"
            :values="values"
            :reference="initialReference"
            :meta="meta"
            :errors="errors"
            :site="site"
            :localized-fields="localizedFields"
            @updated="values = $event"
        >
            <div slot-scope="{ container, components, setFieldMeta }">
                <component
                    v-for="component in components"
                    :key="component.name"
                    :is="component.name"
                    :container="container"
                    v-bind="component.props"
                />
                <publish-sections
                    :read-only="! canEdit"
                    :syncable="hasOrigin"
                    :enable-sidebar="false"
                    @updated="setFieldValue"
                    @meta-updated="setFieldMeta"
                    @synced="syncField"
                    @desynced="desyncField"
                    @focus="container.$emit('focus', $event)"
                    @blur="container.$emit('blur', $event)"
                />
            </div>
        </publish-container>
    </div>

</template>

<script>
import ConfigureSet from './Configure.vue';

export default {

    components: {
        ConfigureSet
    },

    props: {
        publishContainer: String,
        id: String,
        initialReference: String,
        initialFieldset: Object,
        initialValues: Object,
        initialMeta: Object,
        initialTitle: String,
        initialHandle: String,
        initialBlueprintHandle: String,
        initialLocalizations: Array,
        initialLocalizedFields: Array,
        initialHasOrigin: Boolean,
        initialOriginValues: Object,
        initialOriginMeta: Object,
        initialSite: String,
        globalsUrl: String,
        initialActions: Object,
        method: String,
        isCreating: Boolean,
        initialReadOnly: Boolean,
        configureSaveUrl: String,
        deleteUrl: String,
        canEdit: Boolean,
        canConfigure: Boolean,
        canDelete: Boolean,
    },

    data() {
        return {
            actions: this.initialActions,
            saving: false,
            localizing: false,
            fieldset: this.initialFieldset,
            title: this.initialTitle,
            values: _.clone(this.initialValues),
            meta: _.clone(this.initialMeta),
            localizations: _.clone(this.initialLocalizations),
            localizedFields: this.initialLocalizedFields,
            hasOrigin: this.initialHasOrigin,
            originValues: this.initialOriginValues || {},
            originMeta: this.initialOriginMeta || {},
            site: this.initialSite,
            error: null,
            errors: {},
        }
    },

    computed: {

        hasErrors() {
            return this.error || Object.keys(this.errors).length;
        },

        somethingIsLoading() {
            return ! this.$progress.isComplete();
        },

        canSave() {
            return this.canEdit && this.isDirty && !this.somethingIsLoading;
        },

        isBase() {
            return this.publishContainer === 'base';
        },

        isDirty() {
            return this.$dirty.has(this.publishContainer);
        },

        activeLocalization() {
            return _.findWhere(this.localizations, { active: true });
        },

        originLocalization() {
            return _.findWhere(this.localizations, { origin: true });
        },

        globeSvg() {
            return require(`!!html-loader!./../../../svg/empty/global.svg`)
        }

    },

    watch: {

        saving(saving) {
            this.$progress.loading(`${this.publishContainer}-global-publish-form`, saving);
        }

    },

    methods: {

        clearErrors() {
            this.error = null;
            this.errors = {};
        },

        save() {
            if (!this.canSave) return;

            this.saving = true;
            this.clearErrors();

            const payload = { ...this.values, ...{
                blueprint: this.fieldset.handle,
                _localized: this.localizedFields,
            }};

            this.$axios[this.method](this.actions.save, payload).then(response => {
                this.saving = false;
                if (!this.isCreating) this.$toast.success('Saved');
                this.$refs.container.saved();
                this.$nextTick(() => this.$emit('saved', response));
            }).catch(e => this.handleAxiosError(e));
        },

        handleAxiosError(e) {
            this.saving = false;
            if (e.response && e.response.status === 422) {
                const { message, errors } = e.response.data;
                this.error = message;
                this.errors = errors;
                this.$toast.error(message);
            } else {
                this.$toast.error('Something went wrong');
            }
        },

        localizationSelected(localization) {
            if (localization.active) return;

            if (this.isDirty) {
                if (! confirm('Are you sure? Unsaved changes will be lost.')) {
                    return;
                }
            }

            this.localizing = localization.handle;

            if (localization.exists) {
                this.editLocalization(localization);
            } else {
                this.createLocalization(localization);
            }
        },

        editLocalization(localization) {
            this.$axios.get(localization.url).then(response => {
                const data = response.data;
                this.values = data.values;
                this.originValues = data.originValues;
                this.meta = data.meta;
                this.localizations = data.localizations;
                this.localizedFields = data.localizedFields;
                this.hasOrigin = data.hasOrigin;
                this.actions = data.actions;
                this.fieldset = data.blueprint;
                this.site = localization.handle;
                this.localizing = false;
                this.$nextTick(() => this.$refs.container.clearDirtyState());
            })
        },

        createLocalization(localization) {
            // TODO: This is obviously a horrible way to get the url. Do it better.
            let url = this.activeLocalization.url;
            url = url.includes('?site=') ? url.replace('?site=', '/localize?site=') : `${url}/localize`;

            const payload = {
                origin: this.originLocalization.handle,
                target: localization.handle
            };

            this.$axios.post(url, payload).then(response => {
                this.editLocalization(response.data);
            });
        },

        localizationStatusText(localization) {
            return localization.exists
                ? 'This global set exists in this site.'
                : 'This global set does not exist for this site.';
        },

        setFieldValue(handle, value) {
            if (this.hasOrigin) this.desyncField(handle);

            this.$refs.container.setFieldValue(handle, value);
        },

        syncField(handle) {
            if (! confirm('Are you sure? This field\'s value will be replaced by the value in the original entry.'))
                return;

            this.localizedFields = this.localizedFields.filter(field => field !== handle);
            this.$refs.container.setFieldValue(handle, this.originValues[handle]);

            // Update the meta for this field. For instance, a relationship field would have its data preloaded into it.
            // If you sync the field, the preloaded data would be outdated and an ID would show instead of the titles.
            this.meta[handle] = this.originMeta[handle];
        },

        desyncField(handle) {
            if (!this.localizedFields.includes(handle))
                this.localizedFields.push(handle);

            this.$refs.container.dirty();
        },

    },

    mounted() {
        this.$keys.bindGlobal(['mod+s'], e => {
            e.preventDefault();
            this.save();
        });
    },

    created() {
        window.history.replaceState({}, document.title, document.location.href.replace('created=true', ''));
    }

}
</script><|MERGE_RESOLUTION|>--- conflicted
+++ resolved
@@ -1,24 +1,27 @@
 <template>
 
     <div>
-<<<<<<< HEAD
         <header class="mb-3">
             <breadcrumb :url="globalsUrl" :title="__('Globals')" />
 
             <div class="flex items-center">
                 <h1 class="flex-1" v-text="title" />
 
-                <div class="pt-px text-2xs text-grey-60 mr-2 flex" v-if="readOnly">
+                <div class="pt-px text-2xs text-grey-60 ml-2 flex" v-if="! canEdit">
                     <svg-icon name="lock" class="w-4 mr-sm -mt-sm" /> {{ __('Read Only') }}
                 </div>
 
                 <configure-set
-                    class="mr-2"
+                    class="ml-2"
                     :save-url="configureSaveUrl"
+                    :delete-url="deleteUrl"
+                    :globals-url="globalsUrl"
                     :id="id"
                     :initial-title="initialTitle"
                     :initial-handle="initialHandle"
                     :initial-blueprint="initialBlueprintHandle"
+                    :can-configure="canConfigure"
+                    :can-delete="canDelete"
                 ></configure-set>
 
                 <v-select
@@ -30,7 +33,7 @@
                     :searchable="false"
                     :multiple="false"
                     @input="localizationSelected"
-                    class="w-48 mr-2"
+                    class="w-48 ml-2"
                 >
                     <template slot="option" slot-scope="option">
                         <div class="flex items-center" v-tooltip="localizationStatusText(option)">
@@ -48,8 +51,8 @@
                 </v-select>
 
                 <button
-                    v-if="!readOnly"
-                    class="btn btn-primary min-w-100"
+                    v-if="canEdit"
+                    class="btn btn-primary min-w-100 ml-2"
                     :class="{ 'opacity-25': !canSave }"
                     :disabled="!canSave"
                     @click.prevent="save"
@@ -58,69 +61,6 @@
                 <slot name="action-buttons-right" />
             </div>
         </header>
-=======
-        <div class="flex items-center mb-3">
-            <h1 class="flex-1">
-                <small class="subhead block">
-                    <a :href="globalsUrl" v-text="__('Globals')" class="text-grey hover:text-blue" />
-                </small>
-                <div class="flex items-center" v-text="title" />
-            </h1>
-
-            <div class="pt-px text-2xs text-grey-60 ml-2 flex" v-if="! canEdit">
-                <svg-icon name="lock" class="w-4 mr-sm -mt-sm" /> {{ __('Read Only') }}
-            </div>
-
-            <configure-set
-                class="ml-2"
-                :save-url="configureSaveUrl"
-                :delete-url="deleteUrl"
-                :globals-url="globalsUrl"
-                :id="id"
-                :initial-title="initialTitle"
-                :initial-handle="initialHandle"
-                :initial-blueprint="initialBlueprintHandle"
-                :can-configure="canConfigure"
-                :can-delete="canDelete"
-            ></configure-set>
-
-            <v-select
-                v-if="localizations.length > 1"
-                :value="activeLocalization"
-                label="name"
-                :clearable="false"
-                :options="localizations"
-                :searchable="false"
-                :multiple="false"
-                @input="localizationSelected"
-                class="w-48 ml-2"
-            >
-                <template slot="option" slot-scope="option">
-                    <div class="flex items-center" v-tooltip="localizationStatusText(option)">
-                        <loading-graphic :size="14" text="" class="flex -ml-1" v-if="localizing === option.handle" />
-                        <span class="little-dot mr-1" :class="{
-                            'bg-green': option.published,
-                            'bg-grey-50': !option.published,
-                            'bg-red': !option.exists
-                        }" />
-                        {{ option.name }}
-                        <svg-icon name="flag" class="h-3 w-3 ml-sm text-grey" v-if="option.origin" />
-                        <svg-icon name="check" class="h-3 w-3 ml-sm text-grey" v-if="option.active" />
-                    </div>
-                </template>
-            </v-select>
-
-            <button
-                v-if="canEdit"
-                class="btn btn-primary min-w-100 ml-2"
-                :class="{ 'opacity-25': !canSave }"
-                :disabled="!canSave"
-                @click.prevent="save"
-                v-text="__('Save')" />
-
-            <slot name="action-buttons-right" />
-        </div>
->>>>>>> b07a5808
 
         <div v-if="fieldset.empty" class="text-center mt-5 border-2 border-dashed rounded-lg px-4 py-8">
             <div class="max-w-md mx-auto opacity-50">
