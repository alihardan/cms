<template>
    <div class="datetime">

        <button type="button" class="btn flex mb-1 md:mb-0 items-center pl-1.5" v-if="config.inline === false && !hasDate" @click="addDate" tabindex="0">
            <svg-icon name="calendar" class="w-4 h-4 mr-1"></svg-icon>
    		{{ __('Add Date') }}
    	</button>

        <div class="date-time-container" v-if="hasDate || config.inline">

            <div class="flex-1 date-container" :class="{'input-group': !config.inline }">
                <div class="input-group-prepend flex items-center" v-if="!config.inline">
                    <svg-icon name="calendar" class="w-4 h-4" />
                </div>
                <input type="text" class="input-text" readonly :value="$moment(value).format('L')" v-if="isReadOnly">
                <v-date-picker
                    v-else
                    v-model="date"
                    :popover="{ visibility: 'click' }"
                    :class="{'input-text border border-grey-50 border-l-0': !config.inline }"
                    :attributes="attrs"
                    :locale="$config.get('locale')"
                    :formats="formats"
                    :mode="config.mode"
                    :input="value"
                    :is-required="config.required"
                    :is-inline="config.inline"
                    :is-expanded="name === 'date' || config.full_width"
                    :columns="$screens({ default: 1, lg: config.columns })"
                    :rows="$screens({ default: 1, lg: config.rows })"
                    @input="handleUpdate">
                        <input
                            slot-scope="{ inputProps, inputEvents }"
                            class="bg-transparent leading-none w-full"
                            v-bind="inputProps"
                            v-on="inputEvents" />
                </v-date-picker>
            </div>

            <div v-if="config.time_enabled && config.mode === 'single'" class="time-container time-fieldtype">
				<time-fieldtype ref="time" v-if="time" v-model="time" :required="config.time_required" :read-only="isReadOnly" :config="{}" name=""></time-fieldtype>
				<button type="button" class="btn flex items-center pl-1.5" v-if="! time" @click="addTime" tabindex="0">
					<svg-icon name="time" class="w-4 h-4 mr-1"></svg-icon>
                    <span v-text="__('Add Time')"></span>
				</button>
			</div>
        </div>
    </div>

</template>

<script>

export default {

    mixins: [Fieldtype],

    data() {
        return {
            date: this.parseDate(),
            time: this.parseTime(),
            formats: {
                title: 'MMMM YYYY',
                weekdays: 'W',
                navMonths: 'MMM',
                input: ['L', 'YYYY-MM-DD HH:mm', 'YYYY-MM-DD'],
                dayPopover: 'L',
            },
            attrs: [
                {
                    key: 'today',
                    dot: true,
                    popover: {
                        label: __('Today'),
                    },
                    dates: new Date()
                }
            ],
        }
    },

    computed: {
        hasDate() {
            return (this.config.required) ? true : this.date !== null;
        },

        dateTime() {
            return Vue.moment(this.date).set({'hour': this.hour, 'minute': this.minutes}).format(this.format);
        },

        hour() {
            return this.time ? this.time.split(':')[0] : 0;
        },

        minutes() {
            return this.time ? this.time.split(':')[1] : 0;
        },

        format() {
            return (this.time) ? 'YYYY-MM-DD HH:mm' : 'YYYY-MM-DD';
        }
    },

    watch: {
        time(value) {
            this.handleUpdate(value)
        }
    },

    methods: {
        handleUpdate(value) {
            if (this.config.mode === "single") {
                this.update(Vue.moment(this.dateTime).format(this.format))
            } else {
                this.update(this.date);
            }
        },

        addDate() {
            this.date = Vue.moment().format(this.format);
            if (this.config.time_required) {
                this.addTime();
            }
        },

        addTime() {
            this.time = Vue.moment().format('HH:mm');
            this.$nextTick(function() {
                $(this.$refs.time.$refs.hour).focus().select();
            });
        },

        removeTime() {
            this.time = null;
        },

        parseDate() {
            if (this.value) {
                if (this.config.mode === "single") {
                    return Vue.moment(this.value).toDate()
                } else if (this.config.mode === "range") {
                    return {
                        'start': Vue.moment(this.value.start).toDate(),
                        'end': Vue.moment(this.value.end).toDate()
                    }
                }
             } else {
                 return (this.config.required) ?  Vue.moment().toDate() : null
             }
        },

        parseTime() {
            if (this.value && this.config.time_enabled) {
<<<<<<< HEAD
                return Vue.moment(this.date).format('HH:mm');
=======
                return Vue.moment(this.value).format('HH:mm');
>>>>>>> 40a74a38
            } else if (this.config.time_required) {
                return Vue.moment().format('HH:mm');
            } else {
                return null;
            }
        }
    },
};
</script><|MERGE_RESOLUTION|>--- conflicted
+++ resolved
@@ -151,11 +151,7 @@
 
         parseTime() {
             if (this.value && this.config.time_enabled) {
-<<<<<<< HEAD
-                return Vue.moment(this.date).format('HH:mm');
-=======
                 return Vue.moment(this.value).format('HH:mm');
->>>>>>> 40a74a38
             } else if (this.config.time_required) {
                 return Vue.moment().format('HH:mm');
             } else {
