--- conflicted
+++ resolved
@@ -29,7 +29,6 @@
                 parseHTML: element => element.querySelector('img')?.getAttribute('alt'),
             },
         }
-<<<<<<< HEAD
     },
 
     parseHTML() {
@@ -63,23 +62,12 @@
                 const { selection } = tr;
                 const position = selection.$cursor ? selection.$cursor.pos : selection.$to.pos;
                 const node = this.type.create(attrs);
+                node.isNew = true;
                 if (dispatch) {
                     const transaction = tr.insert(position, node);
                     dispatch(transaction);
                 }
             },
-=======
-    }
-
-    commands({ type }) {
-        return attrs => (state, dispatch) => {
-            const { selection } = state
-            const position = selection.$cursor ? selection.$cursor.pos : selection.$to.pos
-            const node = type.create(attrs)
-            node.isNew = true;
-            const transaction = state.tr.insert(position, node)
-            dispatch(transaction)
->>>>>>> 5082efc8
         }
     },
 
