--- conflicted
+++ resolved
@@ -1,34 +1,15 @@
 <template>
 
-<<<<<<< HEAD
     <node-view-wrapper>
         <div class="bard-set whitespace-normal my-3 rounded bg-white border shadow"
             :class="{ 'border-blue-lighter': selected, 'has-error': hasError }"
             contenteditable="false" @copy.stop @paste.stop @cut.stop
         >
             <div ref="content" hidden />
-            <div class="replicator-set-header" :class="{'collapsed': collapsed}">
+            <div class="replicator-set-header" :class="{'collapsed': collapsed, 'invalid': isInvalid }">
                 <div class="item-move sortable-handle" data-drag-handle />
-                <div class="flex-1 p-1" :class="{'flex items-center': collapsed}" @dblclick="toggleCollapsedState">
-                    <label v-text="config.display || config.handle" class="text-xs whitespace-no-wrap mr-1"/>
-=======
-    <div class="bard-set whitespace-normal my-3 rounded bg-white border shadow"
-        :class="{ 'border-blue-lighter': selected, 'has-error': hasError }"
-        contenteditable="false" @copy.stop @paste.stop @cut.stop
-    >
-        <div ref="content" hidden />
-        <div class="replicator-set-header" :class="{'collapsed': collapsed, 'invalid': isInvalid }">
-            <div class="item-move sortable-handle" data-drag-handle />
-            <div class="flex-1 p-1 replicator-set-header-inner" :class="{'flex items-center': collapsed}" @dblclick="toggleCollapsedState">
-                <label v-text="display || config.handle" class="text-xs whitespace-no-wrap mr-1"/>
-                <div
-                    v-if="config.instructions"
-                    v-show="!collapsed"
-                    v-html="instructions"
-                    class="help-block mt-1 -mb-1" />
-
-                <div v-show="collapsed" class="flex-1 min-w-0 w-1 pr-4">
->>>>>>> 5082efc8
+                <div class="flex-1 p-1 replicator-set-header-inner" :class="{'flex items-center': collapsed}" @dblclick="toggleCollapsedState">
+                    <label v-text="display || config.handle" class="text-xs whitespace-no-wrap mr-1"/>
                     <div
                         v-if="config.instructions"
                         v-show="!collapsed"
@@ -74,30 +55,7 @@
                 />
             </div>
         </div>
-<<<<<<< HEAD
     </node-view-wrapper>
-=======
-        <div class="replicator-set-body" v-show="!collapsed" v-if="index !== undefined">
-            <set-field
-                v-for="field in fields"
-                v-show="showField(field, fieldPath(field))"
-                :key="field.handle"
-                :field="field"
-                :value="values[field.handle]"
-                :meta="meta[field.handle]"
-                :parent-name="parentName"
-                :set-index="index"
-                :field-path="fieldPath(field)"
-                :read-only="isReadOnly"
-                @updated="updated(field.handle, $event)"
-                @meta-updated="metaUpdated(field.handle, $event)"
-                @focus="focused"
-                @blur="blurred"
-                @replicator-preview-updated="previewUpdated(field.handle, $event)"
-            />
-        </div>
-    </div>
->>>>>>> 5082efc8
 
 </template>
 
@@ -182,17 +140,12 @@
         },
 
         showFieldPreviews() {
-<<<<<<< HEAD
             return this.extension.options.bard.config.previews;
-        },
-=======
-            return this.options.bard.config.previews;
         },
 
         isInvalid() {
             return Object.keys(this.config).length === 0;
-        }
->>>>>>> 5082efc8
+        },
 
     },
 
