<template>

<<<<<<< HEAD
    <node-view-wrapper>
        <div class="bard-set whitespace-normal my-3 rounded bg-white border shadow"
            :class="{ 'border-blue-lighter': selected, 'has-error': hasError }"
            contenteditable="false" @copy.stop @paste.stop @cut.stop
        >
            <div ref="content" hidden />
            <div class="replicator-set-header" :class="{'collapsed': collapsed, 'invalid': isInvalid }">
                <div class="item-move sortable-handle" data-drag-handle />
                <div class="flex-1 p-1 replicator-set-header-inner" :class="{'flex items-center': collapsed}" @dblclick="toggleCollapsedState">
                    <label v-text="display || config.handle" class="text-xs whitespace-no-wrap mr-1"/>
=======
    <div class="bard-set whitespace-normal my-3 rounded bg-white border shadow"
        :class="{ 'border-blue-lighter': selected, 'has-error': hasError }"
        contenteditable="false" @copy.stop @paste.stop @cut.stop
    >
        <div ref="content" hidden />
        <div class="replicator-set-header" :class="{'collapsed': collapsed, 'invalid': isInvalid }">
            <div class="item-move sortable-handle" data-drag-handle />
            <div class="flex-1 p-1 replicator-set-header-inner cursor-pointer" :class="{'flex items-center': collapsed}" @click="toggleCollapsedState">
                <label v-text="display || config.handle" class="text-xs whitespace-no-wrap mr-1 cursor-pointer"/>
                <div
                    v-if="config.instructions"
                    v-show="!collapsed"
                    v-html="instructions"
                    class="help-block mt-1 -mb-1" />

                <div v-show="collapsed" class="flex-1 min-w-0 w-1 pr-4">
>>>>>>> 15d1b80b
                    <div
                        v-if="config.instructions"
                        v-show="!collapsed"
                        v-html="instructions"
                        class="help-block mt-1 -mb-1" />

                    <div v-show="collapsed" class="flex-1 min-w-0 w-1 pr-4">
                        <div
                            v-html="previewText"
                            class="help-block mb-0 whitespace-no-wrap overflow-hidden text-overflow-ellipsis" />
                    </div>
                </div>
                <div class="replicator-set-controls">
                    <toggle-fieldtype
                        handle="set-enabled"
                        class="toggle-sm mr-2"
                        v-model="enabled"
                        v-tooltip.top="(enabled) ? __('Included in output') : __('Hidden from output')" />
                    <dropdown-list class="-mt-sm">
                        <dropdown-item :text="__(collapsed ? __('Expand Set') : __('Collapse Set'))" @click="toggleCollapsedState" />
                        <dropdown-item :text="__('Duplicate Set')" @click="duplicate" />
                        <dropdown-item :text="__('Delete Set')" class="warning" @click="deleteNode" />
                    </dropdown-list>
                </div>
            </div>
            <div class="replicator-set-body" v-if="!collapsed && index !== undefined">
                <set-field
                    v-for="field in fields"
                    v-show="showField(field, fieldPath(field))"
                    :key="field.handle"
                    :field="field"
                    :value="values[field.handle]"
                    :meta="meta[field.handle]"
                    :parent-name="parentName"
                    :set-index="index"
                    :field-path="fieldPath(field)"
                    :read-only="isReadOnly"
                    @updated="updated(field.handle, $event)"
                    @meta-updated="metaUpdated(field.handle, $event)"
                    @focus="focused"
                    @blur="blurred"
                    @replicator-preview-updated="previewUpdated(field.handle, $event)"
                />
            </div>
        </div>
    </node-view-wrapper>

</template>

<script>
import { NodeViewWrapper } from '@tiptap/vue-2';
import SetField from '../replicator/Field.vue';
import ManagesPreviewText from '../replicator/ManagesPreviewText';
import { ValidatesFieldConditions } from '../../field-conditions/FieldConditions.js';

export default {

    props: [
        'editor', // the editor instance
        'node', // access the current node
        'decorations', // an array of decorations
        'selected', // true when there is a NodeSelection at the current node view
        'extension', // access to the node extension, for example to get options
        'getPos', // get the document position of the current node
        'updateAttributes', // update attributes of the current node.
        'deleteNode', // delete the current node
    ],

    components: { NodeViewWrapper, SetField },

    mixins: [ValidatesFieldConditions, ManagesPreviewText],

    inject: ['setConfigs', 'isReadOnly'],

    computed: {

        fields() {
            return this.config.fields;
        },

        display() {
            return this.config.display || this.values.type;
        },

        values() {
            return this.node.attrs.values;
        },

        meta() {
            return this.extension.options.bard.meta.existing[this.node.attrs.id];
        },

        previews() {
            return this.extension.options.bard.meta.previews[this.node.attrs.id];
        },

        collapsed() {
            return this.extension.options.bard.meta.collapsed.includes(this.node.attrs.id);
        },

        config() {
            return _.findWhere(this.setConfigs, { handle: this.values.type }) || {};
        },

        enabled: {
            get() {
                return this.node.attrs.enabled;
            },
            set(enabled) {
                return this.updateAttributes({ enabled })
            }
        },

        parentName() {
            return this.extension.options.bard.name;
        },

        index() {
            return this.extension.options.bard.setIndexes[this.node.attrs.id];
        },

        instructions() {
            return this.config.instructions ? markdown(this.config.instructions) : null;
        },

        hasError() {
            return this.extension.options.bard.setsWithErrors.includes(this.index);
        },

        showFieldPreviews() {
            return this.extension.options.bard.config.previews;
        },

        isInvalid() {
            return Object.keys(this.config).length === 0;
        },

    },

    methods: {

        updated(handle, value) {
            let values = Object.assign({}, this.values);
            values.type = this.config.handle;
            values[handle] = value;
            this.updateAttributes({ values });
        },

        metaUpdated(handle, value) {
            let meta = clone(this.meta);
            meta[handle] = value;
            this.extension.options.bard.updateSetMeta(this.node.attrs.id, meta);
        },

        previewUpdated(handle, value) {
            let previews = clone(this.previews);
            previews[handle] = value;
            this.extension.options.bard.updateSetPreviews(this.node.attrs.id, previews);
        },

        focused() {
            this.extension.options.bard.$emit('focus');
        },

        blurred() {
            // Bard should only blur if we focus somewhere outside of Bard entirely.
            // We use a timeout because activeElement only exists after the blur event.
            setTimeout(() => {
                const bard = this.extension.options.bard;
                if (!bard.$el.contains(document.activeElement)) bard.$emit('blur');
            }, 1);
        },

        toggleCollapsedState() {
            if (this.collapsed) {
                this.expand();
            } else {
                this.collapse();
            }
        },

        collapse() {
            // this.$events.$emit('collapsed', this.node.attrs.id);
            this.extension.options.bard.collapseSet(this.node.attrs.id);
        },

        expand() {
            // this.$events.$emit('expanded', this.node.attrs.id);
            this.extension.options.bard.expandSet(this.node.attrs.id);
        },

        duplicate() {
            // this.$events.$emit('duplicated', this.node.attrs.id);
            this.extension.options.bard.duplicateSet(this.node.attrs.id, this.node.attrs, this.getPos() + this.node.nodeSize);
        },

        fieldPath(field) {
            let prefix = this.extension.options.bard.fieldPathPrefix || this.extension.options.bard.handle;
            return `${prefix}.${this.index}.attrs.values.${field.handle}`;
        },

    }
}
</script><|MERGE_RESOLUTION|>--- conflicted
+++ resolved
@@ -1,6 +1,5 @@
 <template>
 
-<<<<<<< HEAD
     <node-view-wrapper>
         <div class="bard-set whitespace-normal my-3 rounded bg-white border shadow"
             :class="{ 'border-blue-lighter': selected, 'has-error': hasError }"
@@ -9,26 +8,8 @@
             <div ref="content" hidden />
             <div class="replicator-set-header" :class="{'collapsed': collapsed, 'invalid': isInvalid }">
                 <div class="item-move sortable-handle" data-drag-handle />
-                <div class="flex-1 p-1 replicator-set-header-inner" :class="{'flex items-center': collapsed}" @dblclick="toggleCollapsedState">
+                <div class="flex-1 p-1 replicator-set-header-inner cursor-pointer" :class="{'flex items-center': collapsed}" @click="toggleCollapsedState">
                     <label v-text="display || config.handle" class="text-xs whitespace-no-wrap mr-1"/>
-=======
-    <div class="bard-set whitespace-normal my-3 rounded bg-white border shadow"
-        :class="{ 'border-blue-lighter': selected, 'has-error': hasError }"
-        contenteditable="false" @copy.stop @paste.stop @cut.stop
-    >
-        <div ref="content" hidden />
-        <div class="replicator-set-header" :class="{'collapsed': collapsed, 'invalid': isInvalid }">
-            <div class="item-move sortable-handle" data-drag-handle />
-            <div class="flex-1 p-1 replicator-set-header-inner cursor-pointer" :class="{'flex items-center': collapsed}" @click="toggleCollapsedState">
-                <label v-text="display || config.handle" class="text-xs whitespace-no-wrap mr-1 cursor-pointer"/>
-                <div
-                    v-if="config.instructions"
-                    v-show="!collapsed"
-                    v-html="instructions"
-                    class="help-block mt-1 -mb-1" />
-
-                <div v-show="collapsed" class="flex-1 min-w-0 w-1 pr-4">
->>>>>>> 15d1b80b
                     <div
                         v-if="config.instructions"
                         v-show="!collapsed"
