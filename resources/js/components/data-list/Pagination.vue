<template>

    <div class="w-full flex">

        <div class="flex-1" v-if="! inline"></div>

<<<<<<< HEAD
        <ul v-if="hasMultiplePages" class="pagination">
=======
        <ul v-if="hasMultiplePages" class="pagination" :class="{'pagination-inline': inline}">
>>>>>>> 2b33fc71
            <li v-if="hasPrevious">
                <a @click="selectPreviousPage"><span class="text-xs">&larr;</span></a>
            </li>

            <li
                v-for="(page, i) in pages"
                :key="i"
                :class="{ 'current': page == currentPage }"
            >
                <span v-if="page === 'separator'">...</span>
                <a v-else @click="selectPage(page)">{{ page }}</a>
            </li>

            <li v-if="hasNext">
                <a @click="selectNextPage"><span class="text-xs">&rarr;</span></a>
            </li>
        </ul>

        <div class="flex flex-1">
            <div class="flex-1"></div>

            <select-input
                v-if="perPage && isPerPageEvenUseful"
                class="ml-3"
                name="perPage"
                :placeholder="__('Per Page')"
                :options="perPageOptions"
                :value="perPage"
                @input="$emit('per-page-changed', $event)" />
        </div>

    </div>

</template>

<script>
import HasInputOptions from '../fieldtypes/HasInputOptions.js'

const onEachSide = 3;

export default {

    mixins: [HasInputOptions],

    props: {
        inline: {
            type: Boolean,
            default: false
        },
        perPage: {
            type: Number
        },
        resourceMeta: {
            type: Object,
            required: true
        }
    },

    data() {
        return {
            onEachSide,
            window: onEachSide * 2
        }
    },

    computed: {

        totalPages() {
            return this.resourceMeta.last_page;
        },

        pages() {
            const els = this.elements;

            let pages = [
                els.first,
                els.slider ? 'separator' : null,
                els.slider,
                els.last ? 'separator': null,
                els.last
            ].filter(i => i !== null);

            return _.flatten(pages);
        },

        elements() {
            if (this.lastPage < (this.onEachSide * 2) + 6) {
                return this.getSmallSlider();
            }

            if (this.currentPage <= this.window) {
                return this.getSliderTooCloseToBeginning();
            } else if (this.currentPage > (this.lastPage - this.window)) {
                return this.getSliderTooCloseToEnding();
            }

            return this.getFullSlider();
        },

        currentPage() {
            return this.resourceMeta.current_page;
        },

        lastPage() {
            return this.resourceMeta.last_page;
        },

        hasMultiplePages() {
            return this.totalPages > 1;
        },

        hasPrevious() {
            return this.currentPage > 1;
        },

        hasNext() {
            return this.currentPage < this.totalPages;
        },

        perPageOptions() {
            let defaultPaginationSize = Statamic.$config.get('paginationSize');
            let defaultOptions = [10, 25, 50, 100].filter(size => size !== defaultPaginationSize);
            let options = this.normalizeInputOptions(defaultOptions);

            options.push({
                value: defaultPaginationSize,
                label: `${defaultPaginationSize} (default)`
            });

            return _.sortBy(options, 'value');
        },

        isPerPageEvenUseful() {
            return this.resourceMeta.total > this.perPageOptions[0].value;
        },

    },

    methods: {

        selectPage(page) {
            if (page === this.currentPage) {
                return;
            }

            this.$emit('page-selected', page);

            window.scrollTo(0, 0);
        },

        selectPreviousPage() {
            this.selectPage(this.currentPage - 1);
        },

        selectNextPage() {
            this.selectPage(this.currentPage + 1);
        },

        getSmallSlider() {
            return {
                first: this.getRange(1, this.lastPage),
                slider: null,
                last: null,
            }
        },

        getFullSlider() {
            return {
                first: this.getStart(),
                slider: this.getAdjacentRange(),
                last: this.getFinish(),
            }
        },

        getSliderTooCloseToBeginning() {
            return {
                first: this.getRange(1, this.window + 2),
                slider: null,
                last: this.getFinish(),
            }
        },

        getSliderTooCloseToEnding() {
            const last = this.getRange(this.lastPage - (this.window + 2), this.lastPage);

            return {
                first: this.getStart(),
                slider: null,
                last,
            }
        },

        getStart() {
            return this.getRange(1, 2);
        },

        getFinish() {
            return this.getRange(this.lastPage - 1, this.lastPage);
        },

        getAdjacentRange() {
            return this.getRange(
                this.currentPage - this.onEachSide,
                this.currentPage + this.onEachSide
            );
        },

        getRange(start, end) {
            return _.range(start, end+1);
        }

    }

}
</script><|MERGE_RESOLUTION|>--- conflicted
+++ resolved
@@ -4,11 +4,8 @@
 
         <div class="flex-1" v-if="! inline"></div>
 
-<<<<<<< HEAD
-        <ul v-if="hasMultiplePages" class="pagination">
-=======
         <ul v-if="hasMultiplePages" class="pagination" :class="{'pagination-inline': inline}">
->>>>>>> 2b33fc71
+
             <li v-if="hasPrevious">
                 <a @click="selectPreviousPage"><span class="text-xs">&larr;</span></a>
             </li>
