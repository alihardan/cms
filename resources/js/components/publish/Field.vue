--- conflicted
+++ resolved
@@ -8,16 +8,11 @@
     <div slot-scope="{ meta, value, loading: loadingMeta }" :class="classes">
         <div class="field-inner">
             <label class="publish-field-label" :class="{'font-bold': config.bold}" :for="fieldId">
-<<<<<<< HEAD
-                <span :class="{
-                    'font-mono bg-grey-20 py-px px-sm text-xs': showHandle,
-                    'cursor-pointer': canToggleLabel,
-                    'text-grey-60': syncable && isSynced
-                    }"
-                v-text="labelText" />
-=======
-                <span v-text="labelText" v-tooltip="{content: config.handle, delay: 500, autoHide: false}" />
->>>>>>> 7607320b
+                <span
+                    :class="{ 'text-grey-60': syncable && isSynced }"
+                    v-text="labelText"
+                    v-tooltip="{content: config.handle, delay: 500, autoHide: false}"
+                />
                 <i class="required ml-sm" v-if="config.required">*</i>
                 <avatar v-if="isLocked" :user="lockingUser" class="w-4 rounded-full -mt-px ml-1 mr-1" v-tooltip="lockingUser.name" />
                 <span v-if="isReadOnly && !isSection" class="text-grey-50 font-normal text-2xs mx-sm">
