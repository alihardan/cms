--- conflicted
+++ resolved
@@ -32,9 +32,7 @@
 import StatamicStore from './store';
 import Popover  from 'vue-js-popover'
 import VTooltip from 'v-tooltip'
-<<<<<<< HEAD
 import ReactiveProvide from 'vue-reactive-provide';
-=======
 import vSelect from 'vue-select'
 
 // Customize vSelect UI components
@@ -51,7 +49,6 @@
         })
     }
 });
->>>>>>> 69a33579
 
 Statamic.booting(Statamic => {
     axios.defaults.headers.common['X-Requested-With'] = 'XMLHttpRequest';
