--- conflicted
+++ resolved
@@ -32,13 +32,8 @@
         "fzaninotto/faker": "~1.4",
         "google/cloud-translate": "^1.6",
         "mockery/mockery": "~1.0",
-<<<<<<< HEAD
         "nunomaduro/collision": "3.0 || ^4.1",
-        "orchestra/testbench": "4.0 || 5.0"
-=======
-        "nunomaduro/collision": "^3.0",
-        "orchestra/testbench": "^3.8 || ^4.0"
->>>>>>> a3faeb03
+        "orchestra/testbench": "^4.0 || ^5.0"
     },
     "config": {
         "optimize-autoloader": true,
