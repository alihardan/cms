--- conflicted
+++ resolved
@@ -1,11 +1,8 @@
 <?php
 
 use Illuminate\Support\Facades\Route;
-<<<<<<< HEAD
-=======
 use Statamic\Http\Middleware\API\SwapExceptionHandler as SwapAPIExceptionHandler;
 use Statamic\Http\Middleware\CP\SwapExceptionHandler as SwapCpExceptionHandler;
->>>>>>> a4bbf282
 
 if (config('statamic.api.enabled')) {
     Route::middleware(SwapApiExceptionHandler::class)->group(function () {
@@ -18,21 +15,13 @@
 }
 
 if (config('statamic.cp.enabled')) {
-<<<<<<< HEAD
-    Route::middleware('statamic-cp')
-        ->name('statamic.cp.')
-        ->prefix(config('statamic.cp.route'))
-        ->namespace('Statamic\Http\Controllers\CP')
-        ->group(__DIR__.'/cp.php');
-=======
     Route::middleware(SwapCpExceptionHandler::class)->group(function () {
-        Route::middleware('web')
+        Route::middleware('statamic-cp')
             ->name('statamic.cp.')
             ->prefix(config('statamic.cp.route'))
             ->namespace('Statamic\Http\Controllers\CP')
             ->group(__DIR__.'/cp.php');
     });
->>>>>>> a4bbf282
 }
 
 if (config('statamic.routes.enabled')) {
