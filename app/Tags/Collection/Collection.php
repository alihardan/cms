<?php

namespace Statamic\Tags\Collection;

use Statamic\API;
use Statamic\Tags\Tags;
use Statamic\Data\Entries\EntryCollection;
use Illuminate\Contracts\Pagination\Paginator;

class Collection extends Tags
{
<<<<<<< HEAD
    // TODO: Figure out how to deal with `collection` conflict in data/cascade.
    public static $handle = 'collection_tag';

=======
>>>>>>> d30a4522
    /**
     * {{ collection:* }} ... {{ /collection:* }}
     */
    public function __call($method, $args)
    {
        $this->parameters['from'] = $this->method;

        return $this->index();
    }

    /**
     * {{ collection from="" }} ... {{ /collection }}
     */
    public function index()
    {
        $from = $this->fromCollections();

        $entries = collect(explode('|', $from))
            ->map(function ($from) {
                return (new Entries($from, $this->parameters))->get();
            })
            ->flatten(1)
            ->all();

        $this->entries = new EntryCollection($entries);

        return $this->output();
    }

    protected function fromCollections()
    {
        $from = $this->get('from') ?? $this->get('folder') ?? $this->get('use');
        $not = $this->get('not_from') ?? $this->get('not_folder') ?? $this->get('dont_use') ?? false;

        $collections = $from === '*'
            ? API\Collection::all()->map->handle()
            : collect(explode('|', $from));

        $excludedCollections = collect(explode('|', $not))->filter();

        return $collections
            ->reject(function ($collection) use ($excludedCollections) {
                return $excludedCollections->contains($collection);
            })
            ->implode('|');
    }

    protected function output()
    {
        if ($this->entries instanceof Paginator) {
            return $this->paginatedOutput();
        }

        if ($as = $this->get('as')) {
            return [$as => $this->entries];
        }

        return $this->entries;
    }

    protected function paginatedOutput()
    {
        $as = $this->get('as', 'entries');
        $paginator = $this->entries;
        $entries = $paginator->getCollection()->supplement('total_results', $paginator->total());

        return [
            $as => $entries,
            'paginate' => $this->getPaginationData($paginator),
            'total_results' => 10,
        ];
    }

    protected function getPaginationData($paginator)
    {
        return [
            'total_items'    => $paginator->total(),
            'items_per_page' => $paginator->perPage(),
            'total_pages'    => $paginator->lastPage(),
            'current_page'   => $paginator->currentPage(),
            'prev_page'      => $paginator->previousPageUrl(),
            'next_page'      => $paginator->nextPageUrl(),
            'auto_links'     => $paginator->render('pagination::default'),
            'links'          => $paginator->renderArray()
        ];
    }
}<|MERGE_RESOLUTION|>--- conflicted
+++ resolved
@@ -9,12 +9,6 @@
 
 class Collection extends Tags
 {
-<<<<<<< HEAD
-    // TODO: Figure out how to deal with `collection` conflict in data/cascade.
-    public static $handle = 'collection_tag';
-
-=======
->>>>>>> d30a4522
     /**
      * {{ collection:* }} ... {{ /collection:* }}
      */
