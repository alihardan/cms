<?php

namespace Statamic\Tags\Collection;

use Closure;
use Statamic\API;
use Statamic\API\Arr;
use Statamic\API\Site;
use Statamic\API\Entry;
use Statamic\Tags\Query;
use Statamic\API\Collection;
use Illuminate\Support\Carbon;

class Entries
{
    use Query\HasConditions,
        Query\HasScopes,
        Query\HasOrderBys,
        Query\GetsResults;

    protected $ignoredParams = ['as'];
    protected $parameters;
    protected $collections;
    protected $orderBys;
    protected $site;
    protected $showPublished;
    protected $showUnpublished;
    protected $since;
    protected $until;

    public function __construct($parameters)
    {
        $this->parseParameters($parameters);
    }

    public function get()
    {
        try {
            $query = $this->query();
        } catch (NoResultsExpected $exception) {
            return collect_entries();
        }

        return $this->results($query);
    }

    public function count()
    {
        try {
            return $this->query()->count();
        } catch (NoResultsExpected $exception) {
            return 0;
        }
    }

    public function next($currentEntry)
    {
        throw_if(Arr::has($this->parameters, 'paginate'), new \Exception('collection:next is not compatible with [paginate] parameter'));
        throw_if(Arr::has($this->parameters, 'offset'), new \Exception('collection:next is not compatible with [offset] parameter'));

        // TODO: but only if all collections have the same configuration.
        $collection = $this->collections[0];

        if ($this->orderBys->first()->direction === 'desc') {
            $this->orderBys = $this->orderBys->map->reverse();
            $reversed = true;
        }

        if ($collection->orderable()) {
            $query = $this->query()->where('order', '>', $currentEntry->order());
        } elseif ($collection->dated()) {
            $query = $this->query()->where('date', '>', $currentEntry->date());
        } else {
            throw new \Exception('collection:next requires ordered or dated collection');
        }

        return $reversed ?? false
            ? $this->results($query)->reverse()->values()
            : $this->results($query);
    }

    public function previous($currentEntry)
    {
        throw_if(Arr::has($this->parameters, 'paginate'), new \Exception('collection:previous is not compatible with [paginate] parameter'));
        throw_if(Arr::has($this->parameters, 'offset'), new \Exception('collection:previous is not compatible with [offset] parameter'));

        // TODO: but only if all collections have the same configuration.
        $collection = $this->collections[0];

        if ($this->orderBys->first()->direction === 'asc') {
            $this->orderBys = $this->orderBys->map->reverse();
            $reversed = true;
        }

        if ($collection->orderable()) {
            $query = $this->query()->where('order', '<', $currentEntry->order());
        } elseif ($collection->dated()) {
            $query = $this->query()->where('date', '<', $currentEntry->date());
        } else {
            throw new \Exception('collection:previous requires ordered or dated collection');
        }

        return $reversed ?? false
            ? $this->results($query)->reverse()->values()
            : $this->results($query);
    }

    protected function query()
    {
        $query = Entry::query()
            ->whereIn('collection', $this->collections->map->handle()->all());

        $this->querySite($query);
        $this->queryPublished($query);
        $this->queryPastFuture($query);
        $this->querySinceUntil($query);
        $this->queryConditions($query);
        $this->queryScopes($query);
        $this->queryOrderBys($query);

        return $query;
    }

    protected function parseParameters($params)
    {
<<<<<<< HEAD
        $params = Arr::except($params, $this->ignoredParams);

        $this->collections = $this->parseCollections($params);

        $this->limit = Arr::get($params, 'limit');
        $this->offset = Arr::get($params, 'offset');
        $this->paginate = Arr::get($params, 'paginate');

        if ($this->paginate === true) {
            $this->paginate = $this->limit;
        }

        $this->showPublished = Arr::get($params, 'show_published', true);
        $this->showUnpublished = Arr::get($params, 'show_unpublished', false);
        $this->since = Arr::get($params, 'since');
        $this->until = Arr::get($params, 'until');

        $this->scopes = $this->parseQueryScopes($params);
        $this->orderBys = $this->parseOrderBys($params);

        return $params;
=======
        $this->parameters = Arr::except($params, $this->ignoredParams);
        $this->collections = $this->parseCollections();
        $this->orderBys = $this->parseOrderBys();
        $this->site = Arr::getFirst($this->parameters, ['site', 'locale']);
        $this->showPublished = Arr::get($this->parameters, 'show_published', true);
        $this->showUnpublished = Arr::get($this->parameters, 'show_unpublished', false);
        $this->since = Arr::get($this->parameters, 'since');
        $this->until = Arr::get($this->parameters, 'until');
>>>>>>> 26330b00
    }

    protected function parseCollections()
    {
        $from = Arr::getFirst($this->parameters, ['from', 'in', 'folder', 'use', 'collection']);
        $not = Arr::getFirst($this->parameters, ['not_from', 'not_in', 'not_folder', 'dont_use', 'not_collection']);

        $collections = $from === '*'
            ? collect(Collection::handles())
            : collect(explode('|', $from));

        $excludedCollections = collect(explode('|', $not))->filter();

        return $collections
            ->diff($excludedCollections)
            ->map(function ($handle) {
                $collection = Collection::whereHandle($handle);
                throw_unless($collection, new \Exception("Collection [{$handle}] does not exist."));
                return $collection;
            })
            ->values();
    }

    protected function defaultOrderBy()
    {
        // TODO: but only if all collections have the same configuration.
        $collection = $this->collections[0];

        if ($collection->orderable()) {
            return 'order:asc';
        } elseif ($collection->dated()) {
            return 'date:desc|title:asc';
        }

        return 'title:asc';
    }

    protected function querySite($query)
    {
        $site = Arr::getFirst($this->parameters, ['site', 'locale']);

        if ($site === '*') {
            return;
        }

        $site = Site::current()->handle();

        return $query->where('site', $site);
    }

    protected function queryPublished($query)
    {
        if ($this->showPublished && $this->showUnpublished) {
            return;
        } elseif ($this->showPublished && ! $this->showUnpublished) {
            return $query->where('published', true);
        } elseif (! $this->showPublished && $this->showUnpublished) {
            return $query->where('published', false);
        }

        throw new NoResultsExpected;
    }

    protected function queryPastFuture($query)
    {
        if (! $this->allCollectionsAreDates()) {
            return;
        }

        // Collection date behaviors
        // TODO: but only if all collections have the same configuration.
        $collection = $this->collections[0];
        $showFuture = $collection->futureDateBehavior() === 'public';
        $showPast = $collection->pastDateBehavior() === 'public';

        // Override by tag parameters.
        $showFuture = $this->parameters['show_future'] ?? $showFuture;
        $showPast = $this->parameters['show_past'] ?? $showPast;

        if ($showFuture && $showPast) {
            return;
        } elseif ($showFuture && ! $showPast) {
            return $query->where('date', '>', Carbon::now());
        } elseif (! $showFuture && $showPast) {
            return $query->where('date', '<', Carbon::now());
        }

        throw new NoResultsExpected;
    }

    protected function querySinceUntil($query)
    {
        if (! $this->allCollectionsAreDates()) {
            return;
        }

        if ($this->since) {
            $query->where('date', '>', Carbon::parse($this->since));
        }

        if ($this->until) {
            $query->where('date', '<', Carbon::parse($this->until));
        }
    }

    protected function allCollectionsAreDates()
    {
        return $this->allCollectionsAre(function ($collection) {
            return $collection->dated();
        });
    }

    protected function allCollectionsAre(Closure $condition)
    {
        return $this->collections->reject(function ($collection) use ($condition) {
            return $condition($collection);
        })->isEmpty();
    }
}<|MERGE_RESOLUTION|>--- conflicted
+++ resolved
@@ -5,7 +5,6 @@
 use Closure;
 use Statamic\API;
 use Statamic\API\Arr;
-use Statamic\API\Site;
 use Statamic\API\Entry;
 use Statamic\Tags\Query;
 use Statamic\API\Collection;
@@ -123,29 +122,6 @@
 
     protected function parseParameters($params)
     {
-<<<<<<< HEAD
-        $params = Arr::except($params, $this->ignoredParams);
-
-        $this->collections = $this->parseCollections($params);
-
-        $this->limit = Arr::get($params, 'limit');
-        $this->offset = Arr::get($params, 'offset');
-        $this->paginate = Arr::get($params, 'paginate');
-
-        if ($this->paginate === true) {
-            $this->paginate = $this->limit;
-        }
-
-        $this->showPublished = Arr::get($params, 'show_published', true);
-        $this->showUnpublished = Arr::get($params, 'show_unpublished', false);
-        $this->since = Arr::get($params, 'since');
-        $this->until = Arr::get($params, 'until');
-
-        $this->scopes = $this->parseQueryScopes($params);
-        $this->orderBys = $this->parseOrderBys($params);
-
-        return $params;
-=======
         $this->parameters = Arr::except($params, $this->ignoredParams);
         $this->collections = $this->parseCollections();
         $this->orderBys = $this->parseOrderBys();
@@ -154,7 +130,6 @@
         $this->showUnpublished = Arr::get($this->parameters, 'show_unpublished', false);
         $this->since = Arr::get($this->parameters, 'since');
         $this->until = Arr::get($this->parameters, 'until');
->>>>>>> 26330b00
     }
 
     protected function parseCollections()
