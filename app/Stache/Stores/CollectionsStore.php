--- conflicted
+++ resolved
@@ -37,20 +37,8 @@
             ->revisionsEnabled(array_get($data, 'revisions'))
             ->defaultStatus(array_get($data, 'default_status'))
             ->structure(array_get($data, 'structure'))
-<<<<<<< HEAD
+            ->orderable(array_get($data, 'orderable', false))
             ->taxonomies(array_get($data, 'taxonomies'));
-
-        if (array_get($data, 'orderable', false)) {
-            $positions = array_get($data, 'entry_order', []);
-            array_unshift($positions, null);
-            unset($positions[0]);
-            $collection
-                ->orderable(true)
-                ->setEntryPositions($positions);
-        }
-=======
-            ->orderable(array_get($data, 'orderable', false));
->>>>>>> 373d4c42
 
         if ($dateBehavior = array_get($data, 'date_behavior')) {
             $collection
