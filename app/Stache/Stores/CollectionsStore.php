<?php

namespace Statamic\Stache\Stores;

use Statamic\API\Site;
use Statamic\API\YAML;
use Statamic\API\Entry;
use Statamic\API\Collection;
use Statamic\Contracts\Data\Entries\Collection as CollectionContract;

class CollectionsStore extends BasicStore
{
    public function key()
    {
        return 'collections';
    }

    public function createItemFromFile($path, $contents)
    {
        $handle = pathinfo($path, PATHINFO_FILENAME);
        $data = YAML::parse($contents);

        $sites = array_get($data, 'sites', Site::hasMultiple() ? [] : [Site::default()->handle()]);

        $collection = Collection::create($handle)
            ->title(array_get($data, 'title'))
            ->route(array_get($data, 'route'))
            ->mount(array_get($data, 'mount'))
            ->dated(array_get($data, 'date', false))
            ->ampable(array_get($data, 'amp', false))
            ->sites($sites)
            ->template(array_get($data, 'template'))
            ->layout(array_get($data, 'layout'))
            ->data(array_get($data, 'data'))
            ->entryBlueprints(array_get($data, 'blueprints'))
            ->searchIndex(array_get($data, 'search_index'))
            ->revisionsEnabled(array_get($data, 'revisions'))
<<<<<<< HEAD
            ->structure(array_get($data, 'structure'))
            ->taxonomies(array_get($data, 'taxonomies'));
=======
            ->defaultStatus(array_get($data, 'default_status'))
            ->structure(array_get($data, 'structure'));
>>>>>>> 40a74a38

        if (array_get($data, 'orderable', false)) {
            $positions = array_get($data, 'entry_order', []);
            array_unshift($positions, null);
            unset($positions[0]);
            $collection
                ->orderable(true)
                ->setEntryPositions($positions);
        }

        if ($dateBehavior = array_get($data, 'date_behavior')) {
            $collection
                ->futureDateBehavior($dateBehavior['future'] ?? null)
                ->pastDateBehavior($dateBehavior['past'] ?? null);
        }

        return $collection;
    }

    public function getItemKey($item, $path)
    {
        return pathinfo($path)['filename'];
    }

    public function filter($file)
    {
        $relative = $file->getPathname();

        $dir = str_finish($this->directory, '/');

        if (substr($relative, 0, strlen($dir)) == $dir) {
            $relative = substr($relative, strlen($dir));
        }

        return $file->getExtension() === 'yaml' && substr_count($relative, '/') === 0;
    }

    public function save(CollectionContract $collection)
    {
        $this->files->put($collection->path(), $collection->fileContents());
    }

    public function delete(CollectionContract $collection)
    {
        $this->files->delete($collection->path());
    }

    public function removeByPath($path)
    {
        parent::removeByPath($path);

        $collection = $this->getItemKey(null, $path);

        $this->stache->store('entries::'.$collection)->markAsExpired();

        return $this;
    }

    public function setItem($key, $item)
    {
        if ($this->markUpdates) {
            optional($item->structure())->updateEntryUris();
        }

        return parent::setItem($key, $item);
    }

    public function updateEntryUris($collection)
    {
        if ($structure = $collection->structure()) {
            $structure->updateEntryUris();
        }

        Entry::whereCollection($collection->handle())->each(function ($entry) use ($collection) {
            $store = $this->stache->store('entries::'.$collection->handle());

            foreach ($collection->sites() as $site) {
                $store->setSiteUri($site, $entry->id(), $entry->in($site)->uri());
            }
        });
    }
}<|MERGE_RESOLUTION|>--- conflicted
+++ resolved
@@ -35,13 +35,9 @@
             ->entryBlueprints(array_get($data, 'blueprints'))
             ->searchIndex(array_get($data, 'search_index'))
             ->revisionsEnabled(array_get($data, 'revisions'))
-<<<<<<< HEAD
+            ->defaultStatus(array_get($data, 'default_status'))
             ->structure(array_get($data, 'structure'))
             ->taxonomies(array_get($data, 'taxonomies'));
-=======
-            ->defaultStatus(array_get($data, 'default_status'))
-            ->structure(array_get($data, 'structure'));
->>>>>>> 40a74a38
 
         if (array_get($data, 'orderable', false)) {
             $positions = array_get($data, 'entry_order', []);
