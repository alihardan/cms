--- conflicted
+++ resolved
@@ -369,11 +369,8 @@
             'orderable' => $this->orderable,
             'structure' => $this->structure,
             'mount' => $this->mount,
-<<<<<<< HEAD
             'taxonomies' => $this->taxonomies,
-=======
             'revisions' => $this->revisions,
->>>>>>> 373d4c42
         ];
     }
 
@@ -435,7 +432,6 @@
             ->args(func_get_args());
     }
 
-<<<<<<< HEAD
     public function taxonomies($taxonomies = null)
     {
         return $this
@@ -446,10 +442,10 @@
                 });
             })
             ->args(func_get_args());
-=======
+    }
+
     public static function __callStatic($method, $parameters)
     {
         return API\Collection::{$method}(...$parameters);
->>>>>>> 373d4c42
     }
 }