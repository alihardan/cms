<?php

namespace Statamic\Providers;

use Statamic\Tags;
use Statamic\Actions;
use Statamic\Filters;
use Statamic\DataStore;
use Statamic\Extend\Modifier;
use Statamic\Fields\Fieldtypes;
use Statamic\View\BaseModifiers;
use Statamic\Extensions\FileStore;
use Illuminate\Filesystem\Filesystem;
use Illuminate\Support\Facades\Cache;
use Illuminate\Support\ServiceProvider;
use Statamic\Extend\Management\Manifest;
use Illuminate\Console\DetectsApplicationNamespace;

class ExtensionServiceProvider extends ServiceProvider
{
    use DetectsApplicationNamespace;

    /**
     * Fieldtypes bundled with Statamic.
     *
     * @var array
     */
    protected $bundledFieldtypes = [
        'checkboxes',
        'date', 'fieldset', 'hidden', 'integer', 'lists', 'locale_settings', 'markdown',
        'radio', 'time', 'title', 'toggle', 'video', 'yaml',
        'revealer', 'section', 'slug', 'table', 'tags', 'template', 'text', 'textarea',
    ];

    /**
     * Aliases for fieldtypes bundled with Statamic.
     *
     * @var array
     */
    protected $bundledFieldtypeAliases = [
        'array' => 'Arr',
        'list' => 'lists'
    ];

    /**
     * Aliases for modifiers bundled with Statamic.
     *
     * @var array
     */
    protected $bundledModifierAliases = [
        '+' => 'add',
        '-' => 'subtract',
        '*' => 'multiply',
        '/' => 'divide',
        '%' => 'mod',
        '^' => 'exponent',
        'dd' => 'dump',
        'ago' => 'relative',
        'until' => 'relative',
        'since' => 'relative',
        'specialchars' => 'sanitize',
        'htmlspecialchars' => 'sanitize',
        'striptags' => 'stripTags',
        'join' => 'joinplode',
        'implode' => 'joinplode',
        'list' => 'joinplode',
        'piped' => 'optionList',
        'json' => 'toJson',
        'email' => 'obfuscateEmail',
        'l10n' => 'formatLocalized',
        'lowercase' => 'lower',
        'tz' => 'timezone',
        'in_future' => 'isFuture',
        'inPast' => 'isPast',
        'in_past' => 'isPast',
        'as' => 'scopeAs',
    ];

    /**
     * Widgets bundled with Statamic.
     *
     * @var array
     */
    protected $bundledWidgets = [
        'getting-started', 'collection', 'template', 'updater', 'form'
    ];

    protected $fieldtypes = [
        Fieldtypes\Arr::class,
        Fieldtypes\AssetContainer::class,
        Fieldtypes\AssetFolder::class,
        Fieldtypes\Assets::class,
        Fieldtypes\Bard::class,
        Fieldtypes\Bard\Buttons::class,
        Fieldtypes\Blueprints::class,
        Fieldtypes\Checkboxes::class,
        Fieldtypes\Code::class,
        Fieldtypes\Collections::class,
        Fieldtypes\Date::class,
        Fieldtypes\Grid::class,
        Fieldtypes\Markdown::class,
        Fieldtypes\NestedFields::class,
        Fieldtypes\Radio::class,
        Fieldtypes\Relationship::class,
        Fieldtypes\Replicator::class,
        Fieldtypes\Select::class,
        Fieldtypes\Sets::class,
        Fieldtypes\Template::class,
        Fieldtypes\Textarea::class,
        Fieldtypes\Time::class,
        Fieldtypes\UserGroups::class,
        Fieldtypes\UserRoles::class,
        Fieldtypes\Users::class,
        Fieldtypes\Yaml::class,
        \Statamic\Forms\Fieldtype::class,
    ];

    /**
     * Register any application services.
     *
     * @return void
     */
    public function register()
    {
        $this->app->instance(Manifest::class, new Manifest(
            new Filesystem,
            $this->app->basePath(),
            $this->app->bootstrapPath().'/cache/addons.php'
        ));

        $this->registerTags();
        $this->registerModifiers();
        $this->registerFieldtypes();
        $this->registerFilters();
        $this->registerActions();
        $this->registerWidgets();
    }

    /**
     * Register tags.
     *
     * @return void
     */
    protected function registerTags()
    {
        $parent = 'statamic.tags';

        $tags = [
            Tags\Asset::class, Tags\Assets::class, Tags\Cache::class, Tags\Can::class, Tags\Collection\Collection::class,
            Tags\Dump::class, Tags\Entries::class, Tags\Env::class, Tags\GetContent::class, Tags\GetFiles::class,
<<<<<<< HEAD
            Tags\Glide::class, Tags\In::class, Tags\Is::class, Tags\Link::class, Tags\Locales::class,
            Tags\Markdown::class, Tags\Member::class, Tags\Mix::class, Tags\Nav::class, Tags\NotFound::class,
            Tags\OAuth::class, Tags\Obfuscate::class, Tags\Pages::class, Tags\ParentTags::class, Tags\Partial::class,
            Tags\Path::class, Tags\Redirect::class, Tags\Relate::class, Tags\Rotate::class, Tags\Routes::class,
            Tags\Section::class, Tags\Taxonomy::class, Tags\Theme::class, Tags\Trans::class, Tags\TransChoice::class,
            Tags\Users::class, Tags\Widont::class, Tags\Yields::class, \Statamic\Forms\Tags::class,
            \Statamic\Auth\UserTags::class, \Statamic\Auth\Protect\Tags::class, \Statamic\Search\Tags::class
=======
            Tags\GetValue::class, Tags\Glide::class, Tags\In::class, Tags\Is::class, Tags\Link::class,
            Tags\Locales::class, Tags\Markdown::class, Tags\Member::class, Tags\Mix::class, Tags\Nav::class,
            Tags\NotFound::class, Tags\OAuth::class, Tags\Obfuscate::class, Tags\Pages::class, Tags\ParentTags::class,
            Tags\Partial::class, Tags\Path::class, Tags\Redirect::class, Tags\Relate::class, Tags\Rotate::class,
            Tags\Routes::class, Tags\Section::class, Tags\Taxonomy::class, Tags\Theme::class, Tags\Trans::class,
            Tags\TransChoice::class, Tags\Users::class, Tags\Widont::class, Tags\Yields::class,
            \Statamic\Forms\Tags::class, \Statamic\Auth\UserTags::class, \Statamic\Auth\Protect\Tags::class,
            \Statamic\Search\Tags::class, Tags\Scope::class,
>>>>>>> d30a4522
        ];

        $this->registerParent($parent);

        foreach ($tags as $tag) {
            $this->registerExtension($tag, $parent);
            $this->registerAliases($tag, $parent);
        }

        $this->registerExtensionsInAppFolder('Tags', $parent);
    }

    /**
     * Register modifiers.
     *
     * @return void
     */
    protected function registerModifiers()
    {
        $parent = 'statamic.modifiers';

        $this->registerParent($parent);
        $this->registerBundledModifiers($parent);
        $this->registerExtensionsInAppFolder('Modifiers', $parent);
    }

    /**
     * Register bundled modifiers.
     *
     * @param string $parent
     * @return void
     */
    protected function registerBundledModifiers($parent)
    {
        $methods = array_diff(
            get_class_methods(BaseModifiers::class),
            get_class_methods(Modifier::class)
        );

        foreach ($methods as $method) {
            $this->app[$parent][$method] = "Statamic\\View\\BaseModifiers@{$method}";
        }

        foreach ($this->bundledModifierAliases as $alias => $actual) {
            $this->app[$parent][$alias] = "Statamic\\View\\BaseModifiers@{$actual}";
        }
    }

    /**
     * Register fieldtypes.
     *
     * @return void
     */
    protected function registerFieldtypes()
    {
        $parent = 'statamic.fieldtypes';

        $this->registerParent($parent);
        $this->registerBundledFieldtypes($parent);
        $this->registerExtensionsInAppFolder('Fieldtypes', $parent);
    }

    /**
     * Register bundled fieldtypes.
     *
     * @param string $parent
     * @return void
     */
    protected function registerBundledFieldtypes($parent)
    {
        foreach ($this->bundledFieldtypes as $tag) {
            $studly = studly_case($tag);
            $this->app[$parent][$tag] = "Statamic\\Addons\\{$studly}\\{$studly}Fieldtype";
        }

        foreach ($this->bundledFieldtypeAliases as $alias => $actual) {
            $studly = studly_case($actual);
            $this->app[$parent][$alias] = "Statamic\\Addons\\{$actual}\\{$actual}Fieldtype";
        }

        foreach ($this->fieldtypes as $handle => $class) {
            $this->app[$parent][$class::handle()] = $class;
        }
    }

    /**
     * Register filters.
     *
     * @return void
     */
    protected function registerFilters()
    {
        $parent = 'statamic.filters';

        $filters = [
            Filters\Fields::class,
            Filters\Site::class,
            Filters\UserRole::class,
            Filters\UserGroup::class,
        ];

        $this->registerParent($parent);

        foreach ($filters as $filter) {
            $this->registerExtension($filter, $parent);
        }

        $this->registerExtensionsInAppFolder('Filters', $parent);
    }

    /**
     * Register actions.
     *
     * @return void
     */
    protected function registerActions()
    {
        $parent = 'statamic.actions';

        $actions = [
            Actions\Delete::class,
            Actions\Publish::class,
            Actions\Unpublish::class,
            Actions\SendActivationEmail::class,
            Actions\MoveAsset::class,
            Actions\DeleteEntry::class,
        ];

        $this->registerParent($parent);

        foreach ($actions as $action) {
            $this->registerExtension($action, $parent);
        }

        $this->registerExtensionsInAppFolder('Actions', $parent);
    }

    /**
     * Register widgets.
     *
     * @return void
     */
    protected function registerWidgets()
    {
        $parent = 'statamic.widgets';

        $widgets = [
            \Statamic\Widgets\Collection::class,
            \Statamic\Widgets\GettingStarted::class,
            \Statamic\Widgets\Header::class,
            \Statamic\Widgets\Template::class,
            \Statamic\Widgets\Updater::class,
            \Statamic\Forms\Widget::class,
        ];

        $this->registerParent($parent);

        foreach ($widgets as $widget) {
            $this->registerExtension($widget, $parent);
        }

        $this->registerExtensionsInAppFolder('Widgets', $parent);
    }

    /**
     * Register parent.
     *
     * @param string $parent
     * @return void
     */
    protected function registerParent($parent)
    {
        $this->app->instance($parent, collect());
    }

    /**
     * Register extension.
     *
     * @param string $extension
     * @param string $parent
     * @return void
     */
    protected function registerExtension($extension, $parent)
    {
        $this->app[$parent][$extension::handle()] = $extension;
    }

    /**
     * Register aliases.
     *
     * @param string $extension
     * @param string $parent
     * @return void
     */
    protected function registerAliases($extension, $parent)
    {
        foreach ($extension::aliases() as $alias) {
            $this->app[$parent][$alias] = $extension;
        }
    }

    /**
     * Register extensions in a specific app folder.
     *
     * This prevents requiring users to manually bind their extensions.
     *
     * @param string $folder
     * @param string $parent
     * @return void
     */
    protected function registerExtensionsInAppFolder($folder, $parent)
    {
        if (! $this->app['files']->exists($path = app_path($folder))) {
            return;
        }

        foreach ($this->app['files']->files($path) as $file) {
            $class = $file->getBasename('.php');
            $fqcn = $this->getAppNamespace() . "{$folder}\\{$class}";
            $fqcn::register();
        }
    }
}<|MERGE_RESOLUTION|>--- conflicted
+++ resolved
@@ -148,24 +148,14 @@
         $tags = [
             Tags\Asset::class, Tags\Assets::class, Tags\Cache::class, Tags\Can::class, Tags\Collection\Collection::class,
             Tags\Dump::class, Tags\Entries::class, Tags\Env::class, Tags\GetContent::class, Tags\GetFiles::class,
-<<<<<<< HEAD
             Tags\Glide::class, Tags\In::class, Tags\Is::class, Tags\Link::class, Tags\Locales::class,
             Tags\Markdown::class, Tags\Member::class, Tags\Mix::class, Tags\Nav::class, Tags\NotFound::class,
             Tags\OAuth::class, Tags\Obfuscate::class, Tags\Pages::class, Tags\ParentTags::class, Tags\Partial::class,
             Tags\Path::class, Tags\Redirect::class, Tags\Relate::class, Tags\Rotate::class, Tags\Routes::class,
             Tags\Section::class, Tags\Taxonomy::class, Tags\Theme::class, Tags\Trans::class, Tags\TransChoice::class,
             Tags\Users::class, Tags\Widont::class, Tags\Yields::class, \Statamic\Forms\Tags::class,
-            \Statamic\Auth\UserTags::class, \Statamic\Auth\Protect\Tags::class, \Statamic\Search\Tags::class
-=======
-            Tags\GetValue::class, Tags\Glide::class, Tags\In::class, Tags\Is::class, Tags\Link::class,
-            Tags\Locales::class, Tags\Markdown::class, Tags\Member::class, Tags\Mix::class, Tags\Nav::class,
-            Tags\NotFound::class, Tags\OAuth::class, Tags\Obfuscate::class, Tags\Pages::class, Tags\ParentTags::class,
-            Tags\Partial::class, Tags\Path::class, Tags\Redirect::class, Tags\Relate::class, Tags\Rotate::class,
-            Tags\Routes::class, Tags\Section::class, Tags\Taxonomy::class, Tags\Theme::class, Tags\Trans::class,
-            Tags\TransChoice::class, Tags\Users::class, Tags\Widont::class, Tags\Yields::class,
-            \Statamic\Forms\Tags::class, \Statamic\Auth\UserTags::class, \Statamic\Auth\Protect\Tags::class,
-            \Statamic\Search\Tags::class, Tags\Scope::class,
->>>>>>> d30a4522
+            \Statamic\Auth\UserTags::class, \Statamic\Auth\Protect\Tags::class, \Statamic\Search\Tags::class,
+            Tags\Scope::class,
         ];
 
         $this->registerParent($parent);
