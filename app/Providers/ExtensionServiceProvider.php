<?php

namespace Statamic\Providers;

use Statamic\Tags;
use Statamic\Actions;
use Statamic\Filters;
use Statamic\DataStore;
use Statamic\Extend\Modifier;
use Statamic\Fields\Fieldtypes;
use Statamic\View\BaseModifiers;
use Statamic\Extensions\FileStore;
use Illuminate\Filesystem\Filesystem;
use Illuminate\Support\Facades\Cache;
use Illuminate\Support\ServiceProvider;
use Statamic\Extend\Management\Manifest;
use Illuminate\Console\DetectsApplicationNamespace;

class ExtensionServiceProvider extends ServiceProvider
{
    use DetectsApplicationNamespace;

    /**
     * Fieldtypes bundled with Statamic.
     *
     * @var array
     */
    protected $bundledFieldtypes = [
        'arr', 'asset_container', 'asset_folder', 'checkboxes', 'collection',
        'date', 'fieldset', 'hidden', 'integer', 'lists', 'locale_settings', 'markdown',
        'pages', 'partial', 'radio', 'redactor', 'redactor_settings',
        'theme', 'time', 'title', 'toggle', 'user_groups', 'user_roles', 'video', 'yaml',
<<<<<<< HEAD
        'revealer', 'section', 'select', 'slug', 'suggest', 'table', 'tags', 'taxonomy', 'template', 'text',
=======
        'revealer', 'section', 'slug', 'table', 'tags', 'taxonomy', 'template', 'text', 'textarea',
>>>>>>> a0fdc116
    ];

    /**
     * Aliases for fieldtypes bundled with Statamic.
     *
     * @var array
     */
    protected $bundledFieldtypeAliases = [
        'array' => 'Arr',
        'list' => 'lists'
    ];

    /**
     * Aliases for modifiers bundled with Statamic.
     *
     * @var array
     */
    protected $bundledModifierAliases = [
        '+' => 'add',
        '-' => 'subtract',
        '*' => 'multiply',
        '/' => 'divide',
        '%' => 'mod',
        '^' => 'exponent',
        'dd' => 'dump',
        'ago' => 'relative',
        'until' => 'relative',
        'since' => 'relative',
        'specialchars' => 'sanitize',
        'htmlspecialchars' => 'sanitize',
        'striptags' => 'stripTags',
        'join' => 'joinplode',
        'implode' => 'joinplode',
        'list' => 'joinplode',
        'piped' => 'optionList',
        'json' => 'toJson',
        'email' => 'obfuscateEmail',
        'l10n' => 'formatLocalized',
        'lowercase' => 'lower',
        'tz' => 'timezone',
        'in_future' => 'isFuture',
        'inPast' => 'isPast',
        'in_past' => 'isPast',
        'as' => 'scopeAs',
    ];

    /**
     * Widgets bundled with Statamic.
     *
     * @var array
     */
    protected $bundledWidgets = [
        'getting-started', 'collection', 'template', 'updater', 'form'
    ];

    protected $fieldtypes = [
        Fieldtypes\Assets::class,
        Fieldtypes\Bard::class,
        Fieldtypes\Blueprints::class,
        Fieldtypes\Checkboxes::class,
        Fieldtypes\Code::class,
        Fieldtypes\Collections::class,
        Fieldtypes\Date::class,
        Fieldtypes\Grid::class,
        Fieldtypes\Markdown::class,
        Fieldtypes\NestedFields::class,
        Fieldtypes\Radio::class,
        Fieldtypes\Relationship::class,
        Fieldtypes\Replicator::class,
        Fieldtypes\Select::class,
        Fieldtypes\Sets::class,
        Fieldtypes\Template::class,
        Fieldtypes\Textarea::class,
        Fieldtypes\Time::class,
        Fieldtypes\Yaml::class,
        \Statamic\Forms\Fieldtype::class,
    ];

    /**
     * Register any application services.
     *
     * @return void
     */
    public function register()
    {
        $this->app->instance(Manifest::class, new Manifest(
            new Filesystem,
            $this->app->basePath(),
            $this->app->bootstrapPath().'/cache/addons.php'
        ));

        $this->registerTags();
        $this->registerModifiers();
        $this->registerFieldtypes();
        $this->registerFilters();
        $this->registerActions();
        $this->registerWidgets();
    }

    /**
     * Register tags.
     *
     * @return void
     */
    protected function registerTags()
    {
        $parent = 'statamic.tags';

        $tags = [
            Tags\Asset::class, Tags\Assets::class, Tags\Cache::class, Tags\Can::class, Tags\Collection::class,
            Tags\Dump::class, Tags\Entries::class, Tags\Env::class, Tags\GetContent::class, Tags\GetFiles::class,
            Tags\GetValue::class, Tags\Glide::class, Tags\In::class, Tags\Is::class, Tags\Link::class,
            Tags\Locales::class, Tags\Markdown::class, Tags\Member::class, Tags\Mix::class, Tags\Nav::class,
            Tags\NotFound::class, Tags\OAuth::class, Tags\Obfuscate::class, Tags\Pages::class, Tags\ParentTags::class,
            Tags\Partial::class, Tags\Path::class, Tags\Redirect::class, Tags\Relate::class, Tags\Rotate::class,
            Tags\Routes::class, Tags\Section::class, Tags\Taxonomy::class, Tags\Theme::class, Tags\Trans::class,
            Tags\TransChoice::class, Tags\Users::class, Tags\Widont::class, Tags\Yields::class,
            \Statamic\Forms\Tags::class, \Statamic\Auth\UserTags::class, \Statamic\Auth\Protect\Tags::class,
            \Statamic\Search\Tags::class
        ];

        $this->registerParent($parent);

        foreach ($tags as $tag) {
            $this->registerExtension($tag, $parent);
            $this->registerAliases($tag, $parent);
        }

        $this->registerExtensionsInAppFolder('Tags', $parent);
    }

    /**
     * Register modifiers.
     *
     * @return void
     */
    protected function registerModifiers()
    {
        $parent = 'statamic.modifiers';

        $this->registerParent($parent);
        $this->registerBundledModifiers($parent);
        $this->registerExtensionsInAppFolder('Modifiers', $parent);
    }

    /**
     * Register bundled modifiers.
     *
     * @param string $parent
     * @return void
     */
    protected function registerBundledModifiers($parent)
    {
        $methods = array_diff(
            get_class_methods(BaseModifiers::class),
            get_class_methods(Modifier::class)
        );

        foreach ($methods as $method) {
            $this->app[$parent][$method] = "Statamic\\View\\BaseModifiers@{$method}";
        }

        foreach ($this->bundledModifierAliases as $alias => $actual) {
            $this->app[$parent][$alias] = "Statamic\\View\\BaseModifiers@{$actual}";
        }
    }

    /**
     * Register fieldtypes.
     *
     * @return void
     */
    protected function registerFieldtypes()
    {
        $parent = 'statamic.fieldtypes';

        $this->registerParent($parent);
        $this->registerBundledFieldtypes($parent);
        $this->registerExtensionsInAppFolder('Fieldtypes', $parent);
    }

    /**
     * Register bundled fieldtypes.
     *
     * @param string $parent
     * @return void
     */
    protected function registerBundledFieldtypes($parent)
    {
        foreach ($this->bundledFieldtypes as $tag) {
            $studly = studly_case($tag);
            $this->app[$parent][$tag] = "Statamic\\Addons\\{$studly}\\{$studly}Fieldtype";
        }

        foreach ($this->bundledFieldtypeAliases as $alias => $actual) {
            $studly = studly_case($actual);
            $this->app[$parent][$alias] = "Statamic\\Addons\\{$actual}\\{$actual}Fieldtype";
        }

        foreach ($this->fieldtypes as $handle => $class) {
            $this->app[$parent][$class::handle()] = $class;
        }
    }

    /**
     * Register filters.
     *
     * @return void
     */
    protected function registerFilters()
    {
        $parent = 'statamic.filters';

        $filters = [
            Filters\Site::class,
            Filters\UserRole::class,
            Filters\UserGroup::class,
        ];

        $this->registerParent($parent);

        foreach ($filters as $filter) {
            $this->registerExtension($filter, $parent);
        }

        $this->registerExtensionsInAppFolder('Filters', $parent);
    }

    /**
     * Register actions.
     *
     * @return void
     */
    protected function registerActions()
    {
        $parent = 'statamic.actions';

        $actions = [
            Actions\Delete::class,
            Actions\Publish::class,
            Actions\Unpublish::class,
            Actions\SendActivationEmail::class,
            Actions\MoveAsset::class,
        ];

        $this->registerParent($parent);

        foreach ($actions as $action) {
            $this->registerExtension($action, $parent);
        }

        $this->registerExtensionsInAppFolder('Actions', $parent);
    }

    /**
     * Register widgets.
     *
     * @return void
     */
    protected function registerWidgets()
    {
        $parent = 'statamic.widgets';

        $widgets = [
            \Statamic\Widgets\Collection::class,
            \Statamic\Widgets\GettingStarted::class,
            \Statamic\Widgets\Header::class,
            \Statamic\Widgets\Template::class,
            \Statamic\Widgets\Updater::class,
            \Statamic\Forms\Widget::class,
        ];

        $this->registerParent($parent);

        foreach ($widgets as $widget) {
            $this->registerExtension($widget, $parent);
        }

        $this->registerExtensionsInAppFolder('Widgets', $parent);
    }

    /**
     * Register parent.
     *
     * @param string $parent
     * @return void
     */
    protected function registerParent($parent)
    {
        $this->app->instance($parent, collect());
    }

    /**
     * Register extension.
     *
     * @param string $extension
     * @param string $parent
     * @return void
     */
    protected function registerExtension($extension, $parent)
    {
        $this->app[$parent][$extension::handle()] = $extension;
    }

    /**
     * Register aliases.
     *
     * @param string $extension
     * @param string $parent
     * @return void
     */
    protected function registerAliases($extension, $parent)
    {
        foreach ($extension::aliases() as $alias) {
            $this->app[$parent][$alias] = $extension;
        }
    }

    /**
     * Register extensions in a specific app folder.
     *
     * This prevents requiring users to manually bind their extensions.
     *
     * @param string $folder
     * @param string $parent
     * @return void
     */
    protected function registerExtensionsInAppFolder($folder, $parent)
    {
        if (! $this->app['files']->exists($path = app_path($folder))) {
            return;
        }

        foreach ($this->app['files']->files($path) as $file) {
            $class = $file->getBasename('.php');
            $fqcn = $this->getAppNamespace() . "{$folder}\\{$class}";
            $fqcn::register();
        }
    }
}<|MERGE_RESOLUTION|>--- conflicted
+++ resolved
@@ -30,11 +30,7 @@
         'date', 'fieldset', 'hidden', 'integer', 'lists', 'locale_settings', 'markdown',
         'pages', 'partial', 'radio', 'redactor', 'redactor_settings',
         'theme', 'time', 'title', 'toggle', 'user_groups', 'user_roles', 'video', 'yaml',
-<<<<<<< HEAD
-        'revealer', 'section', 'select', 'slug', 'suggest', 'table', 'tags', 'taxonomy', 'template', 'text',
-=======
         'revealer', 'section', 'slug', 'table', 'tags', 'taxonomy', 'template', 'text', 'textarea',
->>>>>>> a0fdc116
     ];
 
     /**
