--- conflicted
+++ resolved
@@ -30,11 +30,8 @@
 use Statamic\Facades\Path;
 use Statamic\Facades\URL;
 use Statamic\Facades\YAML;
-<<<<<<< HEAD
+use Statamic\Listeners\UpdateAssetReferences as UpdateAssetReferencesSubscriber;
 use Statamic\Search\Searchable;
-=======
-use Statamic\Listeners\UpdateAssetReferences as UpdateAssetReferencesSubscriber;
->>>>>>> c840e304
 use Statamic\Statamic;
 use Statamic\Support\Arr;
 use Statamic\Support\Str;
@@ -46,11 +43,7 @@
 {
     use HasAugmentedInstance, FluentlyGetsAndSets, TracksQueriedColumns,
     TracksQueriedRelations,
-<<<<<<< HEAD
-    SyncsOriginalState, Searchable, ContainsData {
-=======
-    ContainsData {
->>>>>>> c840e304
+    Searchable, ContainsData {
         set as traitSet;
         get as traitGet;
         remove as traitRemove;
@@ -1033,11 +1026,11 @@
         return $field->fieldtype()->toQueryableValue($value);
     }
 
-<<<<<<< HEAD
     public function getCpSearchResultBadge(): string
     {
         return $this->container()->title();
-=======
+    }
+
     public function warmPresets()
     {
         if (! $this->isImage()) {
@@ -1049,6 +1042,5 @@
         ] : [];
 
         return array_merge($this->container->warmPresets(), $cpPresets);
->>>>>>> c840e304
     }
 }