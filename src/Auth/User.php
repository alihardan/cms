<?php

namespace Statamic\Auth;

use ArrayAccess;
use Illuminate\Auth\Passwords\CanResetPassword;
use Illuminate\Contracts\Auth\Access\Authorizable as AuthorizableContract;
use Illuminate\Contracts\Auth\Authenticatable;
use Illuminate\Contracts\Auth\CanResetPassword as CanResetPasswordContract;
use Illuminate\Contracts\Support\Arrayable;
use Illuminate\Contracts\Translation\HasLocalePreference;
use Illuminate\Foundation\Auth\Access\Authorizable;
use Illuminate\Notifications\Notifiable;
use Illuminate\Support\Facades\Password;
use Statamic\Auth\Passwords\PasswordReset;
use Statamic\Contracts\Auth\User as UserContract;
use Statamic\Contracts\Data\Augmentable;
use Statamic\Contracts\Data\Augmented;
use Statamic\Contracts\GraphQL\ResolvesValues as ResolvesValuesContract;
<<<<<<< HEAD
use Statamic\Contracts\Search\Searchable as SearchableContract;
=======
use Statamic\Data\ContainsComputedData;
>>>>>>> c840e304
use Statamic\Data\HasAugmentedInstance;
use Statamic\Data\TracksQueriedColumns;
use Statamic\Data\TracksQueriedRelations;
use Statamic\Events\UserCreated;
use Statamic\Events\UserDeleted;
use Statamic\Events\UserSaved;
use Statamic\Events\UserSaving;
use Statamic\Facades;
use Statamic\GraphQL\ResolvesValues;
use Statamic\Notifications\ActivateAccount as ActivateAccountNotification;
use Statamic\Notifications\PasswordReset as PasswordResetNotification;
use Statamic\Search\Searchable;
use Statamic\Statamic;
use Statamic\Support\Str;

abstract class User implements
    UserContract,
    Authenticatable,
    CanResetPasswordContract,
    Augmentable,
    AuthorizableContract,
    ResolvesValuesContract,
    HasLocalePreference,
    ArrayAccess,
    Arrayable,
    SearchableContract
{
<<<<<<< HEAD
    use Authorizable, Notifiable, CanResetPassword, HasAugmentedInstance, TracksQueriedColumns, TracksQueriedRelations, HasAvatar, ResolvesValues, Searchable;
=======
    use Authorizable, Notifiable, CanResetPassword, HasAugmentedInstance, TracksQueriedColumns, TracksQueriedRelations, HasAvatar, ResolvesValues, ContainsComputedData;
>>>>>>> c840e304

    protected $afterSaveCallbacks = [];
    protected $withEvents = true;

    abstract public function data($data = null);

    abstract public function get($key, $fallback = null);

    abstract public function has($key);

    abstract public function set($key, $value);

    abstract public function remove($key);

    public function value($key)
    {
        if ($this->hasComputedCallback($key)) {
            return $this->getComputed($key);
        }

        return $this->get($key);
    }

    public function reference()
    {
        return "user::{$this->id()}";
    }

    public function title()
    {
        return $this->email();
    }

    public function initials()
    {
        $surname = '';
        if ($name = $this->get('name')) {
            if (Str::contains($name, ' ')) {
                [$name, $surname] = explode(' ', $name);
            }
        } else {
            $name = (string) $this->email();
        }

        return strtoupper(mb_substr($name, 0, 1).mb_substr($surname, 0, 1));
    }

    public function isSuper()
    {
        if ((bool) $this->get('super')) {
            return true;
        }

        return $this->hasPermission('super');
    }

    public function isTaxonomizable()
    {
        return true;
    }

    public function editUrl()
    {
        return cp_route('users.edit', $this->id());
    }

    public function updateUrl()
    {
        return cp_route('users.update', $this->id());
    }

    public function apiUrl()
    {
        return Statamic::apiRoute('users.show', $this->id());
    }

    public function newAugmentedInstance(): Augmented
    {
        return new AugmentedUser($this);
    }

    public function getAuthIdentifierName()
    {
        //
    }

    public function getAuthIdentifier()
    {
        return $this->id();
    }

    public function getKey()
    {
        return $this->id();
    }

    public function getAuthPassword()
    {
        return $this->password();
    }

    /**
     * Get or set the blueprint.
     *
     * @param string|null|bool
     * @return \Statamic\Fields\Blueprint
     */
    public function blueprint()
    {
        return Facades\User::blueprint();
    }

    public function saveQuietly()
    {
        $this->withEvents = false;

        return $this->save();
    }

    public function save()
    {
        $isNew = is_null(Facades\User::find($this->id()));

        $withEvents = $this->withEvents;
        $this->withEvents = true;

        $afterSaveCallbacks = $this->afterSaveCallbacks;
        $this->afterSaveCallbacks = [];

        if ($withEvents) {
            if (UserSaving::dispatch($this) === false) {
                return false;
            }
        }

        Facades\User::save($this);

        foreach ($afterSaveCallbacks as $callback) {
            $callback($this);
        }

        if ($withEvents) {
            if ($isNew) {
                UserCreated::dispatch($this);
            }

            UserSaved::dispatch($this);
        }

        return $this;
    }

    public function delete()
    {
        Facades\User::delete($this);

        UserDeleted::dispatch($this);

        return $this;
    }

    public function getEmailForPasswordReset()
    {
        return $this->email();
    }

    public function routeNotificationForMail($notification = null)
    {
        return $this->email();
    }

    public function sendPasswordResetNotification($token)
    {
        $this->notify(new PasswordResetNotification($token));
    }

    public function sendActivateAccountNotification($token)
    {
        $this->notify(new ActivateAccountNotification($token));
    }

    public function generateTokenAndSendPasswordResetNotification()
    {
        $this->sendPasswordResetNotification($this->generatePasswordResetToken());
    }

    public function generateTokenAndSendActivateAccountNotification()
    {
        $this->sendActivateAccountNotification($this->generateActivateAccountToken());
    }

    public function generatePasswordResetToken()
    {
        $broker = config('statamic.users.passwords.'.PasswordReset::BROKER_RESETS);

        return Password::broker($broker)->createToken($this);
    }

    public function generateActivateAccountToken()
    {
        $broker = config('statamic.users.passwords.'.PasswordReset::BROKER_ACTIVATIONS);

        return Password::broker($broker)->createToken($this);
    }

    public static function __callStatic($method, $parameters)
    {
        return Facades\User::{$method}(...$parameters);
    }

    public function name()
    {
        if ($name = $this->get('name')) {
            return $name;
        }

        if ($name = $this->get('first_name')) {
            if ($lastName = $this->get('last_name')) {
                $name .= ' '.$lastName;
            }

            return $name;
        }

        return $this->email();
    }

    public function defaultAugmentedArrayKeys()
    {
        return $this->selectedQueryColumns;
    }

    public function shallowAugmentedArrayKeys()
    {
        return ['id', 'name', 'email', 'api_url'];
    }

    protected function defaultAugmentedRelations()
    {
        return $this->selectedQueryRelations;
    }

    public function preferredLocale()
    {
        return $this->getPreference('locale') ?? config('app.locale');
    }

    public function setPreferredLocale($locale)
    {
        return $this->setPreference('locale', $locale);
    }

<<<<<<< HEAD
    public function getCpSearchResultBadge(): string
    {
        return __('User');
=======
    protected function getComputedCallbacks()
    {
        return Facades\User::getComputedCallbacks();
>>>>>>> c840e304
    }
}<|MERGE_RESOLUTION|>--- conflicted
+++ resolved
@@ -17,11 +17,8 @@
 use Statamic\Contracts\Data\Augmentable;
 use Statamic\Contracts\Data\Augmented;
 use Statamic\Contracts\GraphQL\ResolvesValues as ResolvesValuesContract;
-<<<<<<< HEAD
 use Statamic\Contracts\Search\Searchable as SearchableContract;
-=======
 use Statamic\Data\ContainsComputedData;
->>>>>>> c840e304
 use Statamic\Data\HasAugmentedInstance;
 use Statamic\Data\TracksQueriedColumns;
 use Statamic\Data\TracksQueriedRelations;
@@ -49,11 +46,7 @@
     Arrayable,
     SearchableContract
 {
-<<<<<<< HEAD
-    use Authorizable, Notifiable, CanResetPassword, HasAugmentedInstance, TracksQueriedColumns, TracksQueriedRelations, HasAvatar, ResolvesValues, Searchable;
-=======
-    use Authorizable, Notifiable, CanResetPassword, HasAugmentedInstance, TracksQueriedColumns, TracksQueriedRelations, HasAvatar, ResolvesValues, ContainsComputedData;
->>>>>>> c840e304
+    use Authorizable, Notifiable, CanResetPassword, HasAugmentedInstance, TracksQueriedColumns, TracksQueriedRelations, HasAvatar, ResolvesValues, ContainsComputedData, Searchable;
 
     protected $afterSaveCallbacks = [];
     protected $withEvents = true;
@@ -306,14 +299,13 @@
         return $this->setPreference('locale', $locale);
     }
 
-<<<<<<< HEAD
     public function getCpSearchResultBadge(): string
     {
         return __('User');
-=======
-    protected function getComputedCallbacks()
+    }
+    
+	protected function getComputedCallbacks()
     {
         return Facades\User::getComputedCallbacks();
->>>>>>> c840e304
     }
 }