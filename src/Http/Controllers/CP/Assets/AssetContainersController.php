--- conflicted
+++ resolved
@@ -135,13 +135,7 @@
 
     public function destroy($container)
     {
-<<<<<<< HEAD
-        // TODO: auth
-=======
-        $container = AssetContainer::find($container);
-
         $this->authorize('delete', $container, 'You are not authorized to delete asset containers.');
->>>>>>> 41c3d76b
 
         $container->delete();
 
