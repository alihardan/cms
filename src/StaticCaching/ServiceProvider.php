--- conflicted
+++ resolved
@@ -33,10 +33,10 @@
             );
         });
 
-<<<<<<< HEAD
         $this->app->singleton(Session::class, function ($app) {
             return new Session($app['request']->getUri());
-=======
+        });
+
         $this->app->bind(UrlExcluder::class, function ($app) {
             $class = config('statamic.static_caching.exclude.class') ?? DefaultUrlExcluder::class;
 
@@ -54,7 +54,6 @@
                 $app[Cacher::class]->getBaseUrl(),
                 $urls
             );
->>>>>>> 5eca4593
         });
     }
 
