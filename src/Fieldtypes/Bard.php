--- conflicted
+++ resolved
@@ -28,19 +28,6 @@
     protected function configFieldItems(): array
     {
         return [
-<<<<<<< HEAD
-            'placeholder' => [
-                'display' => __('Placeholder'),
-                'instructions' => __('statamic::fieldtypes.text.config.placeholder'),
-                'type' => 'text',
-                'width' => 50,
-            ],
-            'character_limit' => [
-                'display' => __('Character Limit'),
-                'instructions' => __('statamic::fieldtypes.text.config.character_limit'),
-                'type' => 'text',
-                'width' => 50,
-=======
             'collapse' => [
                 'display' => __('Collapse'),
                 'instructions' => __('statamic::fieldtypes.replicator.config.collapse'),
@@ -53,7 +40,18 @@
                     'accordion' => __('statamic::fieldtypes.replicator.config.collapse.accordion'),
                 ],
                 'default' => false,
->>>>>>> 5082efc8
+            ],
+            'placeholder' => [
+                'display' => __('Placeholder'),
+                'instructions' => __('statamic::fieldtypes.text.config.placeholder'),
+                'type' => 'text',
+                'width' => 50,
+            ],
+            'character_limit' => [
+                'display' => __('Character Limit'),
+                'instructions' => __('statamic::fieldtypes.text.config.character_limit'),
+                'type' => 'text',
+                'width' => 50,
             ],
             'always_show_set_button' => [
                 'display' => __('Always Show Set Button'),
