--- conflicted
+++ resolved
@@ -20,11 +20,7 @@
     protected $locale;
     protected $tree = [];
     protected $cachedFlattenedPages;
-<<<<<<< HEAD
-=======
-    protected $original;
     protected $withEntries = false;
->>>>>>> 21e881ad
     protected $uriCacheEnabled = true;
     protected $syncOriginalProperties = ['tree'];
 
@@ -342,17 +338,6 @@
         });
     }
 
-<<<<<<< HEAD
-=======
-    public function syncOriginal()
-    {
-        $this->original = [
-            'tree' => $this->tree,
-        ];
-
-        return $this;
-    }
-
     public function withEntries()
     {
         $this->withEntries = true;
@@ -360,7 +345,6 @@
         return $this;
     }
 
->>>>>>> 21e881ad
     public function __sleep()
     {
         $vars = Arr::except(get_object_vars($this), ['original']);
