--- conflicted
+++ resolved
@@ -14,11 +14,8 @@
 use Statamic\Contracts\Entries\EntryRepository;
 use Statamic\Contracts\GraphQL\ResolvesValues as ResolvesValuesContract;
 use Statamic\Contracts\Query\ContainsQueryableValues;
-<<<<<<< HEAD
 use Statamic\Contracts\Search\Searchable as SearchableContract;
-=======
 use Statamic\Data\ContainsComputedData;
->>>>>>> c840e304
 use Statamic\Data\ContainsData;
 use Statamic\Data\ExistsAsFile;
 use Statamic\Data\HasAugmentedInstance;
@@ -53,11 +50,7 @@
         uri as routableUri;
     }
 
-<<<<<<< HEAD
-    use ContainsData, ExistsAsFile, HasAugmentedInstance, FluentlyGetsAndSets, Revisable, Publishable, TracksQueriedColumns, TracksQueriedRelations, TracksLastModified, Searchable;
-=======
-    use ContainsData, ContainsComputedData, ExistsAsFile, HasAugmentedInstance, FluentlyGetsAndSets, Revisable, Publishable, TracksQueriedColumns, TracksQueriedRelations, TracksLastModified;
->>>>>>> c840e304
+    use ContainsData, ContainsComputedData, ExistsAsFile, HasAugmentedInstance, FluentlyGetsAndSets, Revisable, Publishable, TracksQueriedColumns, TracksQueriedRelations, TracksLastModified, Searchable;
     use ResolvesValues {
         resolveGqlValue as traitResolveGqlValue;
     }
@@ -861,7 +854,6 @@
         return $field->fieldtype()->toQueryableValue($value);
     }
 
-<<<<<<< HEAD
     public function getSearchValue(string $field)
     {
         return method_exists($this, $field) ? $this->$field() : $this->value($field);
@@ -870,10 +862,10 @@
     public function getCpSearchResultBadge(): string
     {
         return $this->collection()->title();
-=======
+    }
+
     protected function getComputedCallbacks()
     {
         return Facades\Collection::getComputedCallbacks($this->collection);
->>>>>>> c840e304
     }
 }