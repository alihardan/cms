--- conflicted
+++ resolved
@@ -34,11 +34,8 @@
         \Statamic\Contracts\Assets\Asset::class => Policies\AssetPolicy::class,
         \Statamic\Contracts\Assets\AssetFolder::class => Policies\AssetFolderPolicy::class,
         \Statamic\Contracts\Assets\AssetContainer::class => Policies\AssetContainerPolicy::class,
-<<<<<<< HEAD
+        \Statamic\Fields\Fieldset::class => Policies\FieldsetPolicy::class,
         \Statamic\Sites\Site::class => Policies\SitePolicy::class,
-=======
-        \Statamic\Fields\Fieldset::class => Policies\FieldsetPolicy::class,
->>>>>>> 2629d96a
     ];
 
     public function register()
