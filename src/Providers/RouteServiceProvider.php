<?php

namespace Statamic\Providers;

use Illuminate\Support\Facades\Route;
use Illuminate\Support\ServiceProvider;
use Statamic\Exceptions\NotFoundHttpException;
use Statamic\Facades\Asset;
use Statamic\Facades\AssetContainer;
use Statamic\Facades\Collection;
use Statamic\Facades\Entry;
use Statamic\Facades\Form;
use Statamic\Facades\GlobalSet;
use Statamic\Facades\Site;
<<<<<<< HEAD
=======
use Statamic\Facades\Term;
use Statamic\Facades\Entry;
use Statamic\Mixins\Router;
>>>>>>> e47b23d4
use Statamic\Facades\Taxonomy;
use Statamic\Facades\Term;
use Statamic\Facades\User;

class RouteServiceProvider extends ServiceProvider
{
    public function register()
    {
        $this->app->bind(
            \Statamic\Contracts\Routing\UrlBuilder::class,
            \Statamic\Routing\UrlBuilder::class
        );
    }

    public function boot()
    {
<<<<<<< HEAD
=======
        Route::mixin(new Router);

        $this->bindEntries();
>>>>>>> e47b23d4
        $this->bindCollections();
        $this->bindEntries();
        $this->bindTaxonomies();
        $this->bindTerms();
        $this->bindAssetContainers();
        $this->bindAssets();
        $this->bindGlobalSets();
        $this->bindSites();
        $this->bindRevisions();
        $this->bindForms();
        $this->bindUsers();
    }

    protected function bindCollections()
    {
        Route::bind('collection', function ($handle) {
            throw_unless(
                $collection = Collection::findByHandle($handle),
                new NotFoundHttpException("Collection [$handle] not found.")
            );

            return $collection;
        });
    }

    protected function bindEntries()
    {
        Route::bind('entry', function ($handle, $route) {
            throw_if(
                ! ($entry = Entry::find($handle)) || $entry->collection() !== $route->parameter('collection'),
                new NotFoundHttpException("Entry [$handle] not found.")
            );

            return $entry;
        });
    }

    protected function bindTaxonomies()
    {
        Route::bind('taxonomy', function ($handle) {
            throw_unless(
                $taxonomy = Taxonomy::findByHandle($handle),
                new NotFoundHttpException("Taxonomy [$handle] not found.")
            );

            return $taxonomy;
        });
    }

    protected function bindTerms()
    {
        Route::bind('term', function ($handle, $route) {
            $id = $route->parameter('taxonomy')->handle() . '::' . $handle;
            $site = $route->parameter('site') ?? Site::default()->handle();

            throw_unless(
                ($term = Term::find($id)->in($site)) && $term->taxonomy() === $route->parameter('taxonomy'),
                new NotFoundHttpException("Taxonomy term [$handle] not found.")
            );

            return $term;
        });
    }

    protected function bindAssetContainers()
    {
        Route::bind('asset_container', function ($handle) {
            throw_unless(
                $container = AssetContainer::findByHandle($handle),
                new NotFoundHttpException("Asset container [$handle] not found.")
            );

            return $container;
        });
    }

    protected function bindAssets()
    {
        Route::bind('asset', function ($handle, $route) {
            $id = $route->parameter('asset_container')->handle() . '::' . $handle;

            throw_unless(
                $asset = Asset::find($id),
                new NotFoundHttpException("Asset [$handle] not found.")
            );

            return $asset;
        });
    }

    protected function bindGlobalSets()
    {
        Route::bind('global', function ($handle) {
            $site = Site::default()->handle();

            throw_unless(
                $globalSet = GlobalSet::findByHandle($handle)->in($site),
                new NotFoundHttpException("Global set [$handle] not found.")
            );

            return $globalSet;
        });
    }

    protected function bindSites()
    {
        Route::bind('site', function ($handle) {
            throw_unless(
                $site = Site::get($handle),
                new NotFoundHttpException("Site [$handle] not found.")
            );

            return $site;
        });
    }

    protected function bindRevisions()
    {
        Route::bind('revision', function ($reference, $route) {
            if ($route->hasParameter('entry')) {
                $content = $route->parameter('entry');
            } elseif ($route->hasParameter('term')) {
                $content = $route->parameter('term');
            } else {
                throw new NotFoundHttpException;
            }

            throw_unless(
                $revision = $content->revision($reference),
                new NotFoundHttpException("Revision [$reference] not found.")
            );

            return $revision;
        });
    }

    protected function bindForms()
    {
        Route::bind('form', function ($handle) {
            throw_unless(
                $form = Form::find($handle),
                new NotFoundHttpException("Form [$form] not found.")
            );

            return $form;
        });
    }

    protected function bindUsers()
    {
        Route::bind('user', function ($handle, $route) {
            throw_unless(
                $user = User::find($handle),
                new NotFoundHttpException("User [$handle] not found.")
            );

            return $user;
        });
    }
}<|MERGE_RESOLUTION|>--- conflicted
+++ resolved
@@ -12,15 +12,10 @@
 use Statamic\Facades\Form;
 use Statamic\Facades\GlobalSet;
 use Statamic\Facades\Site;
-<<<<<<< HEAD
-=======
-use Statamic\Facades\Term;
-use Statamic\Facades\Entry;
-use Statamic\Mixins\Router;
->>>>>>> e47b23d4
 use Statamic\Facades\Taxonomy;
 use Statamic\Facades\Term;
 use Statamic\Facades\User;
+use Statamic\Mixins\Router;
 
 class RouteServiceProvider extends ServiceProvider
 {
@@ -34,12 +29,8 @@
 
     public function boot()
     {
-<<<<<<< HEAD
-=======
         Route::mixin(new Router);
 
-        $this->bindEntries();
->>>>>>> e47b23d4
         $this->bindCollections();
         $this->bindEntries();
         $this->bindTaxonomies();
