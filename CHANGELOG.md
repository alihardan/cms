--- conflicted
+++ resolved
@@ -1,6 +1,5 @@
 # Release Notes
 
-<<<<<<< HEAD
 ## 3.2.0-beta.1 (2021-08-17)
 
 ### What's new
@@ -21,7 +20,9 @@
 - Fixed git error when using symlinks. [#4062](https://github.com/statamic/cms/issues/4062)
 - Prevent an error when users move or rename assets. [#4068](https://github.com/statamic/cms/issues/4068)
 - The `site:clear` command will no longer remove the default filesystem disk configs.
-=======
+
+
+
 ## 3.1.35 (2021-08-24)
 
 ### What's new
@@ -40,7 +41,6 @@
 - Fix CP nav items not being marked as active when there's a query string. [#4149](https://github.com/statamic/cms/issues/4149)
 - Fix the `link` fieldtype's perpetual dirty state [#4148](https://github.com/statamic/cms/issues/4148)
 - When creating a blueprint, the title will get slugified to prevent colons and question marks. [#4143](https://github.com/statamic/cms/issues/4143)
->>>>>>> 880360b6
 
 
 
