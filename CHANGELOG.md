# Release Notes

<<<<<<< HEAD
## 3.1.0-beta.3 (2020-03-24)

### What's new
- `form:create` action and method params. [#3411](https://github.com/statamic/cms/issues/3411)

### What's fixed
- Redirect to CP after CP-based user activation. [5e2ff7df7](https://github.com/statamic/cms/commit/5e2ff7df7)
- Allow grid tables to dynamically use the most appropriate space. [12529a8bf](https://github.com/statamic/cms/commit/12529a8bf)
- Preprocess default values in Bard, Grid and Replicator preload methods. [#3235](https://github.com/statamic/cms/issues/3235)
- Bumped `laravel/framework` requirement to versions with security patches. [#3416](https://github.com/statamic/cms/issues/3416)
- Changes from 3.0.49



## 3.1.0-beta.2 (2020-03-22)

### What's new
- Added option to set a custom path to git binary. [#3393](https://github.com/statamic/cms/issues/3393)
- Added `ArrayableString` class, and apply to the `code` fieldtype. [#3347](https://github.com/statamic/cms/issues/3347)
- Added support for `date` input type on `text` fieldtype. [39323eab4](https://github.com/statamic/cms/commit/39323eab4)
- Added ability to set HTML attributes on `NavItem`s. [#3386](https://github.com/statamic/cms/issues/3386)

### What's improved
- More asset performance improvements. [#3409](https://github.com/statamic/cms/issues/3409)
- Redesign the updater widget. [3b8538814](https://github.com/statamic/cms/commit/3b8538814)
- Set widget heights to full for a more pleasing experience. [d7b55bd47](https://github.com/statamic/cms/commit/d7b55bd47)
- Display toggle fieldtypes inline when in sidebar. [a521286ea](https://github.com/statamic/cms/commit/a521286ea)
- Don't show error templates in the template fieldtype. [da84894de](https://github.com/statamic/cms/commit/da84894de)
- When a Replicator has a single set, the add button will not show the set selector. [68722c23a](https://github.com/statamic/cms/commit/68722c23a)
- Added an icon to the collection widget. [28e2290a0](https://github.com/statamic/cms/commit/28e2290a0)

### What's fixed
- Fix custom logo when using arrays with null. [#3408](https://github.com/statamic/cms/issues/3408)
- Fix `trans_choice()` pluralization. [#3405](https://github.com/statamic/cms/issues/3405)
- Fix broadcasting error if you have your routes cached. [#3395](https://github.com/statamic/cms/issues/3395)
- Prevent delete action showing outside of core listings. [8a4d84fc](https://github.com/statamic/cms/commit/8a4d84fc)
- Brought over changes from 3.0.48



## 3.1.0-beta.1 (2020-03-15)

### What's new
- You can configure Statamic to use separate authentication from the rest of your app. [#3143](https://github.com/statamic/cms/issues/3143) 
- Added support for the `mimetypes` validation rule. [#3290](https://github.com/statamic/cms/issues/3290)

### What's improved
- A whole bunch of Amazon S3 performance optimization. [#3369](https://github.com/statamic/cms/issues/3369) [#3353](https://github.com/statamic/cms/issues/3353) [#3354](https://github.com/statamic/cms/issues/3354) [#3359](https://github.com/statamic/cms/issues/3359) [#3362](https://github.com/statamic/cms/issues/3362)
- The `mimes` and `image` validation rules now use the actual mime type rather than just the extension. [#3290](https://github.com/statamic/cms/issues/3290)
- SVG assets can provide their dimensions. [#2865](https://github.com/statamic/cms/issues/2865)

### What's fixed
- GraphQL will filter out draft entries from the entries query by default. [#3349](https://github.com/statamic/cms/issues/3349)
- Fix an error when there's missing asset metadata. It's now lazily loaded. [#3280](https://github.com/statamic/cms/issues/3280)
- Brought over changes from 3.0.47



## 3.1.0-alpha.4 (2020-03-08)

### What's new
- Collection and Nav Trees are now stored separately from their config. [#2768](https://github.com/statamic/cms/issues/2768)
- Added configuration to make REST API resources opt-in. [#3318](https://github.com/statamic/cms/issues/3318)
- Added a form endpoint to the REST API. [#3271](https://github.com/statamic/cms/issues/3271)
- You can disable paste and input rules on Bard fields. [e23f2103](https://github.com/statamic/cms/commit/e23f2103)
- You can add placeholder text to `textarea` fieldtypes. [dc8fb06f](https://github.com/statamic/cms/commit/dc8fb06f)

### What's fixed
- The REST API will filter out draft entries by default. [#3317](https://github.com/statamic/cms/issues/3317)
- Full measure static caching no longer logs when creating the page. [#3255](https://github.com/statamic/cms/issues/3255)
- Form fieldtypes now show data in the API rather than an empty object. [#3182](https://github.com/statamic/cms/issues/3182)
- Removed the minimum character limit for search queries. [4327e68c](https://github.com/statamic/cms/commit/4327e68c)
- Added the missing jpeg file type icon. [0c019840](https://github.com/statamic/cms/commit/0c019840)
- Update scripts and lock file class will normalize versions even more normalized. [#3335](https://github.com/statamic/cms/issues/3335)
- Brought over changes from 3.0.44-46

### What's changing
- A bunch of structure tree related things outlined in [#2768](https://github.com/statamic/cms/issues/2768)
- A `hasCachedPage` method has been added to the `Statamic\StaticCaching\Cacher` interface.
- GraphQL queries are all disabled by default. [#3289](https://github.com/statamic/cms/issues/3289)
- Global search is now only triggered with a slash. (Not ctrl/alt/shift+f) [cad87068](https://github.com/statamic/cms/commit/cad87068)
- Since REST API resources are now opt-in, everything will 404 until you update your config. [#3318](https://github.com/statamic/cms/issues/3318)



## 3.1.0-alpha.3 (2020-02-11)

### What's new
- Add site and locale to entries. [#3205](https://github.com/statamic/cms/issues/3205)
- Date fields in range mode can be queried in GraphQL. [#3223](https://github.com/statamic/cms/issues/3223)

### What's fixed
- Support separate logos for outside/inside. [cad7451e](https://github.com/statamic/cms/commit/cad7451e)
- Fix date fields not augmenting ranges. [#3223](https://github.com/statamic/cms/issues/3223)
- Brought over changes from 3.0.43

### What's changing
- The `@svg` directive has been renamed to `@cp_svg` to avoid potential conflicts. [#3186](https://github.com/statamic/cms/issues/3186)



## 3.1.0-alpha.2 (2020-02-04)

### What's new
- Ability to query an entry by slug or URI in GraphQL. [#3193](https://github.com/statamic/cms/issues/3193)

### What's fixed
- Fixed GraphQL nested subfield handling for Replicator, Bard, and Grid fields. [#3202](https://github.com/statamic/cms/issues/3202)
- Fixed Safari display issue. [#1999](https://github.com/statamic/cms/issues/1999)
- Brought over changes from 3.0.41-42



## 3.1.0-alpha.1 (2020-02-01)

### What's new
- GraphQL [#2982](https://github.com/statamic/cms/issues/2982)
- White labeling [#3013](https://github.com/statamic/cms/issues/3013)
- Update Scripts [#3024](https://github.com/statamic/cms/issues/3024)
- API Caching [#3168](https://github.com/statamic/cms/issues/3168)
- Nav and Collection structure tree API endpoints [#2999](https://github.com/statamic/cms/issues/2999)
- Entry author permissions [#3053](https://github.com/statamic/cms/issues/3053)

### What's changing
- The `date` fieldtype now augments to Carbon instances. If you use them in Antlers without any modifiers, they will now be output using the default `date_format` (e.g. January 1st, 2020). Previously, the raw value (e.g. 2020-01-02) would have been output. Actual entry dates (i.e. the `date` field) would have behaved this way already. If you were using a modifier (e.g. `format`), there will be no change.
=======
## 3.0.49 (2020-03-24)

### What's new
- Add markdown option to render form emails. [#3414](https://github.com/statamic/cms/issues/3414)

### What's fixed
- Widont adds spaces for all paragraphs, and fixed up the modifier parameter. [#3303](https://github.com/statamic/cms/issues/3303)
- Vertically align fieldtypes in a grid. [#3387](https://github.com/statamic/cms/issues/3387)
- Bump elliptic from 6.5.3 to 6.5.4. [#3352](https://github.com/statamic/cms/issues/3352)
>>>>>>> bda87a0d



## 3.0.48 (2020-03-22)

### What's new
- The Git integration can use a custom queue connection. [#3305](https://github.com/statamic/cms/issues/3305)

### What's improved
- The Stache watcher now uses an environment variable by default. [#3403](https://github.com/statamic/cms/issues/3403)

### What's fixed
- Fix `markdown` modifier not using custom parser. [#3373](https://github.com/statamic/cms/issues/3373)
- Fix issue where the `nav` tag would incorrect label urls as external. [#3401](https://github.com/statamic/cms/issues/3401)
- Assets default their `focus` and `focus_css` values to `50-50-1`. [#3340](https://github.com/statamic/cms/issues/3340)
- Fix wrong Closure typehint. [#3375](https://github.com/statamic/cms/issues/3375)



## 3.0.47 (2020-03-15)

### What's new
- Added a `route` param to `redirect` tag. [#3308](https://github.com/statamic/cms/issues/3308)
- Added a "double encode" option to the `sanizite` modifier. [#3067](https://github.com/statamic/cms/issues/3067)

### What's fixed
- Fix sorting on aliased entries. [#3363](https://github.com/statamic/cms/issues/3363)
- Fix default entry blueprint when hiding some of them. [#3368](https://github.com/statamic/cms/issues/3368)
- Fix error when using SVGs in Glide tag pairs. [#3366](https://github.com/statamic/cms/issues/3366)
- Fix JS error when field condition would result in an unevaluatable string. [#3366](https://github.com/statamic/cms/issues/3366)
- Fix CP index dates in range-mode. [#3306](https://github.com/statamic/cms/issues/3306)
- Removed unused dependencies in Fieldset and Blueprint repositories. [#3307](https://github.com/statamic/cms/issues/3307)



## 3.0.46 (2020-03-05)

### What's new
- You can get a user's email via a property. [#3331](https://github.com/statamic/cms/issues/3331)

### What's fixed
- Fix range field overflowing issue. [#3292](https://github.com/statamic/cms/issues/3292)
- Show valid data for a Form fields in the content API. [#3270](https://github.com/statamic/cms/issues/3270)
- Enable fixed toolbar on a Bard field inside a set. [#3240](https://github.com/statamic/cms/issues/3240)



## 3.0.45 (2020-02-22)

### What's new
- Add new `chunk` modifier. [849ae0ccb](https://github.com/statamic/cms/commit/849ae0ccb)
- Support `image` and `mimes` validation rules for assets. [#3253](https://github.com/statamic/cms/issues/3253)
- Parameters can now access:nested:variables. [#3267](https://github.com/statamic/cms/issues/3267)
- Added syringe icon. [#3232](https://github.com/statamic/cms/issues/3232)

### What's improved
- Improve Spanish translations. [#3243](https://github.com/statamic/cms/issues/3243)

### What's fixed
- Fix error when attempting to filter a collection by a single taxonomy. [#3244](https://github.com/statamic/cms/issues/3244)
- Prevent deleting `select` field selections when in read only. [#3283](https://github.com/statamic/cms/issues/3283)
- Preserve numeric keys in the `array` fieldtype. [#3284](https://github.com/statamic/cms/issues/3284)
- Localize the taxonomy `terms` field. [#3172](https://github.com/statamic/cms/issues/3172)
- Persist the `parent` when using the create another entry button. [#3285](https://github.com/statamic/cms/issues/3285)
- Fix disabled `select` field styling issues. [#3275](https://github.com/statamic/cms/issues/3275)
- Prevent excessive user database queries. [#3227](https://github.com/statamic/cms/issues/3227)
- Handle null labels correctly in the `array` fieldtype. [#3260](https://github.com/statamic/cms/issues/3260)
- Keep text field width within limits in Firefox. [#3258](https://github.com/statamic/cms/issues/3258)
- Fix type error in `repeat` modifier. [#3261](https://github.com/statamic/cms/issues/3261)
- The `date` fieldtype in a listing uses use the `date_format` setting. [#3264](https://github.com/statamic/cms/issues/3264)
- Use `date_format` in updater changelogs. [#3246](https://github.com/statamic/cms/issues/3246)



## 3.0.44 (2020-02-17)

### What's fixed
- Allow `view` data to be passed into tags parameters. [#3252](https://github.com/statamic/cms/issues/3252)
- Fix error when submitting a form with emails. [#3239](https://github.com/statamic/cms/issues/3239)



## 3.0.43 (2020-02-11)

### What's new
- Added an `EntryCreated` event. [#3078](https://github.com/statamic/cms/issues/3078)
- Ability to save entries without triggering events. [#3208](https://github.com/statamic/cms/issues/3208)
- Add `sort` and `query_scope` parameters to `search:results` tag. [#2383](https://github.com/statamic/cms/issues/2383)
- Ability to disable focal point editor. [#3160](https://github.com/statamic/cms/issues/3160)

### What's improved
- Added Chinese translations. [#3211](https://github.com/statamic/cms/issues/3211)
- Updated French translations. [#3206](https://github.com/statamic/cms/issues/3206)

### What's fixed
- Fix Radio input position. [#3183](https://github.com/statamic/cms/issues/3183)
- Fix Antlers ternary condition escaping. [#3123](https://github.com/statamic/cms/issues/3123)
- Prevent terms being created with existing slugs, which prevents overriding existing terms. [#3114](https://github.com/statamic/cms/issues/3114)
- The "Visit URL" button gets hidden when a collection has no route. [#3080](https://github.com/statamic/cms/issues/3080)
- Fix stroke color of the taxonomy icon. [#3225](https://github.com/statamic/cms/issues/3225)
- Fix issue where date range fields would sometimes be a day behind. [#3221](https://github.com/statamic/cms/issues/3221)
- Prevent error when a user's avatar is deleted. [#3212](https://github.com/statamic/cms/issues/3212)
- Use more data when augmenting a form submission, which prevents the wrong date being shown. [#3204](https://github.com/statamic/cms/issues/3204)



## 3.0.42 (2021-02-04)

### What's fixed
- Fix error in asset listings when one has recently been deleted. [#3201](https://github.com/statamic/cms/issues/3201)
- Fix Taxonomy facade accessor. [#3199](https://github.com/statamic/cms/issues/3199)
- Small clean up of `trans` tag. [#3197](https://github.com/statamic/cms/issues/3197)



## 3.0.41 (2021-02-03)

### What's new
- Added a `ray` modifier. [#3137](https://github.com/statamic/cms/issues/3137)

### What's improved
- Form email subjects can be translated. [#3144](https://github.com/statamic/cms/issues/3144)
- View site button in CP uses the selected site. [#3139](https://github.com/statamic/cms/issues/3139)
- Updated Danish, German, and French translations. [#3161](https://github.com/statamic/cms/issues/3161) [#3134](https://github.com/statamic/cms/issues/3134) [#3129](https://github.com/statamic/cms/issues/3129)

### What's fixed
- Prevent moving pages to end of top level when already there. [#3152](https://github.com/statamic/cms/issues/3152)
- Fix form widget styling. [#3169](https://github.com/statamic/cms/issues/3169)
- Fix Bard line wrapping issue. [#3115](https://github.com/statamic/cms/issues/3115)
- Inject the Symfony Yaml component. [#3164](https://github.com/statamic/cms/issues/3164)
- Adjust Action Facade docblock [#3150](https://github.com/statamic/cms/issues/3150)



## 3.0.40 (2021-01-21)

### What's fixed
- Fix error when saving a root page. [#3132](https://github.com/statamic/cms/issues/3132)



## 3.0.39 (2021-01-19)

### What's improved
- Fixed a handful of translation issues. [#2511](https://github.com/statamic/cms/issues/2511) [#2520](https://github.com/statamic/cms/issues/2520) [#2515](https://github.com/statamic/cms/issues/2515) [#2510](https://github.com/statamic/cms/issues/2510) [#2509](https://github.com/statamic/cms/issues/2509) [#2641](https://github.com/statamic/cms/issues/2641) [#2514](https://github.com/statamic/cms/issues/2514) [#3119](https://github.com/statamic/cms/issues/3119)
- The `multisite` command will enable pro and update your config file for you. [#3125](https://github.com/statamic/cms/issues/3125)

### What's fixed
- Fix error in the `multisite` command. [#3125](https://github.com/statamic/cms/issues/3125)
- Fix table fieldtype duplicating data. [#2470](https://github.com/statamic/cms/issues/2470)
- Fix table fieldtype not showing delete row button. [#2790](https://github.com/statamic/cms/issues/2790)
- Fix entries etc not being removed from search index when deleted. [#3121](https://github.com/statamic/cms/issues/3121)
- Fix API URL related error when using Live Preview while creating an entry. [#3112](https://github.com/statamic/cms/issues/3112)
- Fix time being added to the date fieldtype unnecessarily. [#3118](https://github.com/statamic/cms/issues/3118)
- Prevent null values from being saved in Bard and Replicator fields. [#3126](https://github.com/statamic/cms/issues/3126)
- Prevent a situation where you could move a page into a child of the root, which isn't allowed. [#3104](https://github.com/statamic/cms/issues/3104)
- Prevent orderable collections from having a parent field. [#2012](https://github.com/statamic/cms/issues/2012)
- Removed route model binding for users. [#3088](https://github.com/statamic/cms/issues/3088)
- Fix 404s within the CP rendering as front-end 404s. [#3098](https://github.com/statamic/cms/issues/3098)



## 3.0.38 (2021-01-11)

### What's new
- Added a horizontal rule button to Bard. [#3076](https://github.com/statamic/cms/issues/3076)
- Ability to choose from multiple blueprints on the empty collection screen. [#1985](https://github.com/statamic/cms/issues/1985)
- You can now edit a blueprint section's or Bard set's handle separately from the display text. [#1667](https://github.com/statamic/cms/issues/1667)
- Addons can more easily register actions, scopes, and filters. [#3093](https://github.com/statamic/cms/issues/3093)

### What's improved
- Updated French and Dutch translations. [#3077](https://github.com/statamic/cms/issues/3077) [#3086](https://github.com/statamic/cms/issues/3086)

### What's fixed
- Fix Bard issue where using bold inside a link would split the link up. [#2109](https://github.com/statamic/cms/issues/2109)
- Fix Bard issue where an empty paragraph is added before a newly added set. [#1491](https://github.com/statamic/cms/issues/1491)
- Prevent editing and removing assets from the assets fieldtype when it's read only. [#1826](https://github.com/statamic/cms/issues/1826)
- Half measure static caching uses the correct expiry key as per the docs. [#2744](https://github.com/statamic/cms/issues/2744)
- Fixed an issue where a statically cached page would get unintentionally re-cached. [#3085](https://github.com/statamic/cms/issues/3085)
- Fix date handling when using revisions. [#3094](https://github.com/statamic/cms/issues/3094)



## 3.0.37 (2021-01-06)

### What's new
- Added a `CollectionCreated` event. [#3062](https://github.com/statamic/cms/issues/3062)
- Added a `UserRegistering` event. [#3057](https://github.com/statamic/cms/issues/3057)
- Added a `float` fieldtype. [#3060](https://github.com/statamic/cms/issues/3060)

### What's improved
- You now get a confirmation before updating or downgrading Statamic and addons. [#3038](https://github.com/statamic/cms/issues/3038)

### What's fixed
- Fixed entry publish state management permissions. [#3039](https://github.com/statamic/cms/issues/3039)
- Query strings can be ignored when using static caching. [#3075](https://github.com/statamic/cms/issues/3075)
- Bump `axios` from 0.19.2 to 0.21.1 [#3068](https://github.com/statamic/cms/issues/3068)



## 3.0.36 (2020-12-23)

### What's new
- Added a `mount` variable to entries in templates. [#3046](https://github.com/statamic/cms/issues/3046)
- Added a `locales:count` tag. [#3042](https://github.com/statamic/cms/issues/3042)

### What's improved
- Hide the "Enable Pro" part of the Getting Started widget if it's enabled. [#3051](https://github.com/statamic/cms/issues/3051)
- Updated French and German translations. [#3029](https://github.com/statamic/cms/issues/3029) [#3052](https://github.com/statamic/cms/issues/3052)
- Improved the Asset SVG asset previews. [#2945](https://github.com/statamic/cms/issues/2945)

### What's fixed
- Fix issue where you couldn't drag Bard sets when used inside a Replicator. [#2063](https://github.com/statamic/cms/issues/2063)
- The 'Add Date' button is unavailable in the date fieldtype when it's read only. [#3025](https://github.com/statamic/cms/issues/3025)
- Fix issue where a non existent avatar sometimes caused an error. [#3027](https://github.com/statamic/cms/issues/3027)
- Show a dropdown indicator when there's more than one taxonomy blueprint. [#3010](https://github.com/statamic/cms/issues/3010)
- Fix btn class selector clash. [#3022](https://github.com/statamic/cms/issues/3022)
- Updating through the CP will also update dependencies, fixing an issue where people were stuck on 3.0.12. [#3045](https://github.com/statamic/cms/issues/3045)
- Prevent Replicator sets shrinking when dragging them. [9dedf49b3](https://github.com/statamic/cms/commit/9dedf49b3)
- Fix issue where you couldn't un-hide a blueprint. [#3033](https://github.com/statamic/cms/issues/3033)



## 3.0.35 (2020-12-17)

### What's new
- Blueprints can be hidden from the Create Entry and Create Term buttons. [#3007](https://github.com/statamic/cms/issues/3007)
- Added a `UserBlueprintFound` event. [#2983](https://github.com/statamic/cms/issues/2983)

### What's fixed
- Fixed a circular reference which made Bard freeze the page. [#2959](https://github.com/statamic/cms/issues/2959) [#3005](https://github.com/statamic/cms/issues/3005)
- Register our custom cache driver earlier, which fixes compatibility with Laravel Telescope. [#3023](https://github.com/statamic/cms/issues/3023) [#1721](https://github.com/statamic/cms/issues/1721)
- The Toggle fieldtype gives you a boolean when undefined, rather than null. [1f11c9c89](https://github.com/statamic/cms/commit/1f11c9c89)
[05601e49b](https://github.com/statamic/cms/commit/05601e49b)
- Terms can contain supplemental data, which fixes error within search. [#3008](https://github.com/statamic/cms/issues/3008)
- Fix `isInGroup` for Eloquent user driver. [#2951](https://github.com/statamic/cms/issues/2951)
- Fix issue where only one term would be returned when you have two terms with the same slug in different taxonomies. [c9624a49e](https://github.com/statamic/cms/commit/c9624a49e)
- Hide the "Duplicate Row" button when max grid rows have been reached. [#3006](https://github.com/statamic/cms/issues/3006)
- Removed the zero indexed grid item count. [b657efa28](https://github.com/statamic/cms/commit/b657efa28)
- Fix `join` modifier when value is null. [#3001](https://github.com/statamic/cms/issues/3001)
- Fix Term facade hints. [#3012](https://github.com/statamic/cms/issues/3012)
- Bump `ini` from 1.3.5 to 1.3.8 [#3009](https://github.com/statamic/cms/issues/3009)



## 3.0.34 (2020-12-09)

### What's new 
- PHP 8 support. [#2944](https://github.com/statamic/cms/issues/2944)

### What's fixed
- Use the correct password reset url in emails when using the `user:forgot_password_form`. [#2988](https://github.com/statamic/cms/issues/2988)
- Passing an invalid `from` value to a `nav` tag will output from the root, rather than throw an error. [#2963](https://github.com/statamic/cms/issues/2963)



## 3.0.33 (2020-12-08)

### What's improved
- Allow collection specific taxonomy views to work without mounting (when you have a single word collection). [352772eaa](https://github.com/statamic/cms/commit/352772eaa)
- Updated German translation. [#2968](https://github.com/statamic/cms/issues/2968)

### What's fixed
- Fixed an issue where you couldn't re-select an asset after removing one. [844e3710d](https://github.com/statamic/cms/commit/844e3710d)
- Prevent terms being excluded from search results by giving them a published status. [#2950](https://github.com/statamic/cms/issues/2950)
- Fix the "View" dropdown link on the taxonomy term listing page. [e26a1ad5f](https://github.com/statamic/cms/commit/e26a1ad5f)
- Fix terms not having the collection scoped URLs on the collection specific listing page. [175783dc6](https://github.com/statamic/cms/commit/175783dc6)
- Fix a paginator related error when using Laravel 6. [6ade2a61c](https://github.com/statamic/cms/commit/6ade2a61c)
- Fixed an issue where colon delimited strings in Antlers conditions weren't parsed correctly. [#2396](https://github.com/statamic/cms/issues/2396)
- Fix breadcrumbs not rendering properly when not including home [#2976](https://github.com/statamic/cms/issues/2976)
- Fix error for an empty search string [#2974](https://github.com/statamic/cms/issues/2974)
- Fix error when paginating using Eloquent. [7f4fd19ea](https://github.com/statamic/cms/commit/7f4fd19ea)



## 3.0.32 (2020-12-02)

### What's new
- Added `term.saved` and `term.saving` hooks. [016306639](https://github.com/statamic/cms/commit/016306639) [8c3320d20](https://github.com/statamic/cms/commit/8c3320d20)

### What's improved
- Added `hidden` to the `text` fieldtype's `input_type` dropdown. [#2952](https://github.com/statamic/cms/issues/2952)
- Improved visual spacing when adding Replicator blocks. [#2955](https://github.com/statamic/cms/issues/2955)
- Updated French translations. [#2870](https://github.com/statamic/cms/issues/2870)

### What's fixed
- Reverted the `highlight.js` and `tiptap-extensions` upgrades from 3.0.31. Fixes a Prosemirror error. [#2919](https://github.com/statamic/cms/issues/2919)
- Fix users not being able to change their own passwords. [6fec3bace](https://github.com/statamic/cms/commit/6fec3bace)
- Fix users not being able to reset their passwords when using Eloquent. [#2795](https://github.com/statamic/cms/issues/2795)
- Fix an unnecessary alert after saving a term. [#2930](https://github.com/statamic/cms/issues/2930)
- Prevent the `statamic:install` command trying to creating `.gitkeep` files at the wrong place. [#2939](https://github.com/statamic/cms/issues/2939)



## 3.0.31 (2020-11-25)

### What's new
- Added an `assets:generate-presets` command. [2909](https://github.com/statamic/cms/commit/2909)
- CP Nav items can use their own SVGs. [#2890](https://github.com/statamic/cms/issues/2890)

### What's improved
- The Select fieldtype's Replicator preview text uses labels. [#2913](https://github.com/statamic/cms/issues/2913)
- When using Eloquent based users, prevent updating timestamps when logging in. [f7d242e5c](https://github.com/statamic/cms/commit/f7d242e5c)
- Added an Antlers toggle to the config of text fieldtypes. [#2891](https://github.com/statamic/cms/issues/2891)
- The `.gitkeep` files generated by the `install` command use directories defined in the config. [#2888](https://github.com/statamic/cms/issues/2888)
- Updated translations. [#2896](https://github.com/statamic/cms/issues/2896) [2ef2fda9c](https://github.com/statamic/cms/commit/2ef2fda9c)

### What's fixed
- Fixed non-string IDs (like integers, when using Eloquent) within the Entries fieldtype. [#2900](https://github.com/statamic/cms/issues/2900)
- Fixed error when attempting to filter entries by a null taxonomy term. [#2904](https://github.com/statamic/cms/issues/2904) [#2912](https://github.com/statamic/cms/issues/2912)
- Upgraded `highlight.js` and `tiptap-extensions`. [b74c61e05](https://github.com/statamic/cms/commit/b74c61e05)
- Fix error when a `terms` fieldtype is used within a User. [6e04a0878](https://github.com/statamic/cms/commit/6e04a0878) [#2826](https://github.com/statamic/cms/issues/2826)
- Fix cmd+s not saving on a navigation. [#2873](https://github.com/statamic/cms/issues/2873)
- Fix OAuth when using Eloquent users. [#2901](https://github.com/statamic/cms/issues/2901)
- Pass in the current blueprint to the 'Create Another' URL. [#2886](https://github.com/statamic/cms/issues/2886)
- UTF8 encode asset name. [#2892](https://github.com/statamic/cms/issues/2892)
- Fixed the `localize` modifier. [7bf579393](https://github.com/statamic/cms/commit/7bf579393)



## 3.0.30 (2020-11-20)

### What's new
- Added a [sites](https://statamic.dev/variables/sites) variable. [#2513](https://github.com/statamic/cms/issues/2513)
- Added the ability to limit number of sets in a Replicator field. [#2866](https://github.com/statamic/cms/issues/2866)
- The search:results tag supports pagination. [d059bc4eb](https://github.com/statamic/cms/commit/d059bc4eb)

### What's fixed
- Prevent comma in submission filenames when used in some locales. [927890a95](https://github.com/statamic/cms/commit/927890a95)
- Prevent form submissions generating new IDs. [#2822](https://github.com/statamic/cms/issues/2822)
- Don't use the "after save" features when inside a Stack. [#2827](https://github.com/statamic/cms/issues/2827) [#2469](https://github.com/statamic/cms/issues/2469)
- Global CP search results are filtered by permission. [#2848](https://github.com/statamic/cms/issues/2848)
- Prevent error when getting image dimensions from a corrupt file. [#2877](https://github.com/statamic/cms/issues/2877)
- Query string is maintained in pagination links in tags. [d059bc4eb](https://github.com/statamic/cms/commit/d059bc4eb)



## 3.0.29 (2020-11-19)

### What's fixed
- Fix issue where nested imports with prefixes causes compounding prefixes. [#2869](https://github.com/statamic/cms/issues/2869)
- Prevent select fields with max_items set to 1 being unclearable. [d04519d2b](https://github.com/statamic/cms/commit/d04519d2b)
- Select fields are searchable if you allow additions, even if you don't explicitly enable the searchable option. [5cba0bc](https://github.com/statamic/cms/commit/5cba0bc)
- Adjust Bard Set Picker placement. [80ff247b2](https://github.com/statamic/cms/commit/80ff247b2)
- Fix styling of pagination's `...` separator. [f0f1cdef6](https://github.com/statamic/cms/commit/f0f1cdef6)
- Support cmd+s to save on Fieldset and Navagition form pages. [b77a8d227](https://github.com/statamic/cms/commit/b77a8d227)
- Fixed that annoying little gap in the main nav when the trial banner isn't there. [d9396a838](https://github.com/statamic/cms/commit/d9396a838)
- Only turn fieldtype length limiter to red when you exceed the limit. Meeting is fine. [0c939faa3](https://github.com/statamic/cms/commit/0c939faa3) [7ce0200f1](https://github.com/statamic/cms/commit/7ce0200f1)
- Fix the `rtfm` command's URL and text. [3185d65e5](https://github.com/statamic/cms/commit/3185d65e5)
- The `length` modifier works with collections. [#2876](https://github.com/statamic/cms/issues/2876)



## 3.0.28 (2020-11-17)

### What's new
- Added a `UserRegistered` event. [#2838](https://github.com/statamic/cms/issues/2838)
- Add config values to the form email data. [#2847](https://github.com/statamic/cms/issues/2847)

### What's improved
- Improved speed of CP entry, term, and form submission listings by only requesting values for visible columns. [#2857](https://github.com/statamic/cms/issues/2857)
- Made some Blueprint related performance improvements. [#2856](https://github.com/statamic/cms/issues/2856)
- Added unique classes based on the handle to each field wrapper div. [statamic/ideas#388](https://github.com/statamic/ideas/issues/388)
- Replaced fzaninotto/faker with fakerphp/faker. [#2819](https://github.com/statamic/cms/issues/2819)

### What's fixed
- Collection widget shows entries for the current site. [adbeaeba5](https://github.com/statamic/cms/commit/adbeaeba5)
- Prevent situations where a structure could end up with a root page with children. [#2852](https://github.com/statamic/cms/issues/2852)
- Render attributes whose value is false. [#2845](https://github.com/statamic/cms/issues/2845)
- Prevent removing/ordering of options on read-only relationship selects. [#2415](https://github.com/statamic/cms/issues/2415)
- Adjusted trial mode banner visibility. [4b83422b9](https://github.com/statamic/cms/commit/4b83422b9)



## 3.0.27 (2020-11-12)

### What's fixed
- Fixed some issues around asset caching. [#2831](https://github.com/statamic/cms/issues/2831) [#2840](https://github.com/statamic/cms/issues/2840)



## 3.0.26 (2020-11-10)

### What's improved
- Asset browsing has been given some performance improvements when dealing with large amounts of assets. [#2828](https://github.com/statamic/cms/issues/2828)
- The `embed_url` modifier load embeds without cookies from Vimeo or YouTube. [#2820](https://github.com/statamic/cms/issues/2820)
- Increase scannability of the fieldtype picker. [statamic/ideas#384](https://github.com/statamic/ideas/issues/384)

### What's fixed
- Fixed some issues with nav and breadcrumb tags on multisite. [#2269](https://github.com/statamic/cms/issues/2269)
- Fix legacy bard data not displaying in listings. [13b70fa79](https://github.com/statamic/cms/commit/13b70fa79)
- Fix an issue where Bard text doesn't show up in listings sometimes. [ab4194c88](https://github.com/statamic/cms/commit/ab4194c88)



## 3.0.25 (2020-11-06)

### What's new
- Field names in form validation can be translated. [#2764](https://github.com/statamic/cms/issues/2764)
- Added an Indonesian translation [#2426](https://github.com/statamic/cms/issues/2426)
- The `assets` tag can search by collection, and fields, and filter by type. [#2716](https://github.com/statamic/cms/issues/2716)

### What's improved
- French, German, and Danish translations have been updated. [#2808](https://github.com/statamic/cms/issues/2808) [#2804](https://github.com/statamic/cms/issues/2804) [#2809](https://github.com/statamic/cms/issues/2809)
- The name is passed along when creating custom search index drivers. [#2781](https://github.com/statamic/cms/issues/2781)
- The `search:update` command defaults to `all` so you can just hit enter. [a0c7ad908](https://github.com/statamic/cms/commit/a0c7ad908)
- Exceptions thrown within modifiers will now show the real exception in the stack trace. [0c443f751](https://github.com/statamic/cms/commit/0c443f751)
- The `text` fieldtype will save integers instead of strings when `input_type` is `number`. [#2708](https://github.com/statamic/cms/issues/2708)

### What's fixed
- Fix shallow augmentation for nested relations. [#2801](https://github.com/statamic/cms/issues/2801)
- Fix a recursion issue in Bard that made the page hang. [#2805](https://github.com/statamic/cms/issues/2805)
- Prevent an error when adding a new set in Bard or Replicator. [f9c448d1c](https://github.com/statamic/cms/commit/f9c448d1c)
- Prevent an error when there's a Replicator set without any fields. [402feb229](https://github.com/statamic/cms/commit/402feb229)
- Fix issue where only the last field's value of a Replicator is shown in the preview. [a5fd579f4](https://github.com/statamic/cms/commit/a5fd579f4)
- Fix a weird table shrinky overflowy UI thing.  [#2595](https://github.com/statamic/cms/issues/2595)
- Localized entries get appropriate fallback values placed in the search index. [#2789](https://github.com/statamic/cms/issues/2789) [88b245b](https://github.com/statamic/cms/commit/88b245b)
- Fix the `sum` modifier not being able to handle `Value` objects. [#2703](https://github.com/statamic/cms/issues/2703)
- Prevent `select` fields with lots of text from overflowing. [#2702](https://github.com/statamic/cms/issues/2702)
- Prevent blueprint fields with long labels from overflowing. [#2673](https://github.com/statamic/cms/issues/2673)



## 3.0.24 (2020-11-04)

### What's new
- Added Stache Locking. Reduces resource spikes on busy sites while building the cache. [#2794](https://github.com/statamic/cms/issues/2794)
- Added an `entriesCount` method to taxonomy terms which lets us perform a more efficient count query. This speeds up Stache build time on taxonomy-heavy sites. [#2792](https://github.com/statamic/cms/issues/2792)

### What's improved
- Added some missing translations. [36d973eb](https://github.com/statamic/cms/commit/36d973eb)

### What's fixed
- Fixed a typo in a Dutch translation. [#2796](https://github.com/statamic/cms/issues/2796)



## 3.0.23 (2020-11-01)

### What's new
- Replicator can configure it's set collapsing behavior. Everything by default [#2771](https://github.com/statamic/cms/issues/2771), or accordion style [979daebec](https://github.com/statamic/cms/commit/979daebec).
- Static caching supports invalidaton by Navigation and Global. [#2778](https://github.com/statamic/cms/issues/2778)

### What's improved
- Radio fieldtype labels are shown in listings instead of just the values. [#2731](https://github.com/statamic/cms/issues/2731)
- Add Slovene translation. [#2777](https://github.com/statamic/cms/issues/2777)
- Improve Replicator and Bard performance when collapsing sets. [#2787](https://github.com/statamic/cms/issues/2787)

### What's fixed
- Fixed field conditions in Grids and imported fieldsets with prefixes. [#2767](https://github.com/statamic/cms/issues/2767)
- Only look up addon editions if they're installed. [#2782](https://github.com/statamic/cms/issues/2782)
- Taggable and Relationship fieldtype in select mode is reorderable by drag and drop. [#2059](https://github.com/statamic/cms/issues/2059)
- Fix a few instances of title, status, etc not being updated in the UI appropriately. [#1822](https://github.com/statamic/cms/issues/1822)
- Prevent select fields from converting booleans when used as config field. [b2a425079](https://github.com/statamic/cms/commit/b2a425079)
- Prevent an overzealous blink cache clear. [818c4fdc4](https://github.com/statamic/cms/commit/818c4fdc4)



## 3.0.22 (2020-10-29)

### What's fixed
- Addon directories should include a trailing slash. [seo-pro#140](https://github.com/statamic/seo-pro/issues/140)



## 3.0.21 (2020-10-28)

### What's improved
- Addons can get their directory without needing it in the manifest. [#2761](https://github.com/statamic/cms/issues/2761)
- Structure tree entries get eager loaded. [#2573](https://github.com/statamic/cms/issues/2573)
- Composer 2 is used within the control panel. [facca2693](https://github.com/statamic/cms/commit/facca2693)
- `Str::isUrl()` checks more URLs. [#2759](https://github.com/statamic/cms/issues/2759)
- Dutch translation has been updated. [#2754](https://github.com/statamic/cms/issues/2754)
- The Entry facade docblock has been updated. [#2720](https://github.com/statamic/cms/issues/2720)
- The `@svg` Blade directive is only registered on CP routes. Prevents conflicts with things like Blade UI Kit. [99e812e6c](https://github.com/statamic/cms/commit/99e812e6c)
- The `shuffle` modifier works for Collections. [#2709](https://github.com/statamic/cms/issues/2709)
- The `.idea` directory is git ignored, and we now require `ext-json`, which improves the experience for PhpStorm users. [#2735](https://github.com/statamic/cms/issues/2735)

### What's fixed
- Fix how data gets passed into `*recursive var*` in the parser and structure tag. [#2719](https://github.com/statamic/cms/issues/2719)
- Addon views are registered only if the views directory exists. [#2707](https://github.com/statamic/cms/issues/2707)
- Actions can return any type of `Request` for downloads, like a `StreamedResponse`. [#2738](https://github.com/statamic/cms/issues/2738)
- Update some JS dependencies to patch security issues. [49e4ce819](https://github.com/statamic/cms/commit/49e4ce819) [c290a86ec](https://github.com/statamic/cms/commit/c290a86ec)
- Prevent an error when using the `entries` fieldtype in a non entry (e.g. a user) [8ede3718b](https://github.com/statamic/cms/commit/8ede3718b)
- Prevent making addon instances multiple times [d4ce47099](https://github.com/statamic/cms/commit/d4ce47099)
- Fixed a PSR-4 incompatible test. [#2734](https://github.com/statamic/cms/issues/2734)



## 3.0.20 (2020-10-20)

### What's new
- Added a `smartypants` modifier and `Html::smartypants()` method. [#2689](https://github.com/statamic/cms/issues/2689)

### What's improved
- Danish and Dutch translations have been updated. [#2693](https://github.com/statamic/cms/issues/2693) [#2691](https://github.com/statamic/cms/issues/2691)

### What's fixed
- A bunch of taxonomy cache fixes. Listed below for good measure. [#2686](https://github.com/statamic/cms/issues/2686)
- Prevent taxonomy terms hanging around after you delete them. [#1349](https://github.com/statamic/cms/issues/1349)
- Prevent taxonomy terms showing the slug instead of the title. [#1982](https://github.com/statamic/cms/issues/1982)
- Prevent an undefined offset error when creating terms. [#2020](https://github.com/statamic/cms/issues/2020)
- Entry-term assocation is actually removed when expected. [#1870](https://github.com/statamic/cms/issues/1870)
- Prevent terms being displayed as the ID when you create new ones on an entry.
- An empty taxonomy parameter no longer tries to filter. [#2672](https://github.com/statamic/cms/issues/2672)
- Entries and Terms fieldtypes will show all results in select mode (instead of just the first paginated page). [#1727](https://github.com/statamic/cms/issues/1727)
- Entries fieldtype will show localized entries in select and typehead modes. [#1835](https://github.com/statamic/cms/issues/1835)
- Prevent changing publish status from wiping out the origin. [#2451](https://github.com/statamic/cms/issues/2451)
- YAML content should be null if it's just whitespace [#2677](https://github.com/statamic/cms/issues/2677)
- Delete Eloquent user through the repository. [da9335936](https://github.com/statamic/cms/commit/da9335936) [#2697](https://github.com/statamic/cms/issues/2697)
- Fixed variable name in down migration [#2676](https://github.com/statamic/cms/issues/2676)
- Updated docs urls [898889ce5](https://github.com/statamic/cms/commit/898889ce5)



## 3.0.19 (2020-10-15)

### What's improved
- The French translation has been updated. [#2664](https://github.com/statamic/cms/issues/2664)

### What's fixed
- Prevent exception when an invalid or outdated entry is selected in an entries fieldtype. [#2660](https://github.com/statamic/cms/issues/2660)
- Fix a handful of Antlers conditional issues. [#2663](https://github.com/statamic/cms/issues/2663) [#1193](https://github.com/statamic/cms/issues/1193) [#2614](https://github.com/statamic/cms/issues/2614) [#2537](https://github.com/statamic/cms/issues/2537) [#2456](https://github.com/statamic/cms/issues/2456)



## 3.0.18 (2020-10-14)

### What's new
- Added an [`md5` modifier](https://statamic.dev/modifiers/md5). [#2652](https://github.com/statamic/cms/issues/2652)

### What's fixed
- Form validation errors are translated appropriately. [#2387](https://github.com/statamic/cms/issues/2387)
- Form emails are localized based on the site where they were submitted. [#2658](https://github.com/statamic/cms/issues/2658)
- The `entries` fieldtype will localize its selections in views based on the locale. [#2657](https://github.com/statamic/cms/issues/2657)
- The entry gets passed along in more places, fixing some issues with Replicator, Grid, and Bard. [#2656](https://github.com/statamic/cms/issues/2656)



## 3.0.17 (2020-10-13)

### What's new
- Added a `find` method to the query builder. [#2630](https://github.com/statamic/cms/issues/2630)
- Added a `current_full_url` variable that includes the query string. [#2638](https://github.com/statamic/cms/issues/2638)
- Added a bunch of query parameter related modifiers. [#2638](https://github.com/statamic/cms/issues/2638)

### What's improved
- Deleting entries when using multiple sites will give you options on how to handle localizations. [#2623](https://github.com/statamic/cms/issues/2623)
- When you have a huge bunch of assets, it would cause search indexing while saving entries to be slow. Now it's fast. [#2643](https://github.com/statamic/cms/issues/2643)
- Added `cast_booleans` configuration option to Radio fieldtype [#2601](https://github.com/statamic/cms/issues/2601)
- Listing Vue component is available globally [#2602](https://github.com/statamic/cms/issues/2602)
- Portuguese and Danish translations have been updated.
- Popper.js has been updated. [#2622](https://github.com/statamic/cms/issues/2622)
- The translator generate command recognizes annotations with single asterisks. [8f778d0](https://github.com/statamic/cms/commits/8f778d0)
- Static caching strategy is settable in the `.env` file. [#2648](https://github.com/statamic/cms/issues/2648)

### What's fixed
- Context is provided to the nav tag recursively. [#2610](https://github.com/statamic/cms/issues/2610)
- Template front-matter works across operating systems. [#2607](https://github.com/statamic/cms/issues/2607)
- Partial is used on the licensing page. [#2620](https://github.com/statamic/cms/issues/2620)
- Fixed an error when localizating the root entry in a structured collection. [c9f0255fd](https://github.com/statamic/cms/commit/c9f0255fd)
- Updating an Algolia index will flush it rather than deleting it. [#2645](https://github.com/statamic/cms/issues/2645)
- Password reset errors are now shown (and in the right positions). [#2618](https://github.com/statamic/cms/issues/2618)
- Passing `true` and `false` into API filters will now be treated as booleans. [#2640](https://github.com/statamic/cms/issues/2640)
- Falsey HTML attributes are stripped out. True attributes actually say true. Useful for aria attributes on svg tags. [#2605](https://github.com/statamic/cms/issues/2605)



## 3.0.16 (2020-10-06)

### What's new
- Added a `key` parameter to the [`cache` tag](https://statamic.dev/tags/cache). [#2589](https://github.com/statamic/cms/issues/2589)
- Search indexes can define [transformers](https://statamic.dev/search#transforming-fields). [#2462](https://github.com/statamic/cms/issues/2462)

### What's improved
- The `locale` method on the `Entry` class can accept a `Site` object.
- The `toggle` fieldtype can understand `0` and `1` in your YAML files, rather than just `true` and `false`.
- French translation has been updated. [#2591](https://github.com/statamic/cms/issues/2591)

### What's fixed
- Entries are placed appropriately into a collection's structure when localizing them. [#2471](https://github.com/statamic/cms/issues/2471)
- The `date` method on the `Entry` class checks for `Carbon\Carbon`, rather than `Illuminate\Support\Carbon`.
- The subrequest is passed along to the cascade in Live Preview, which fixes things like `segment_x` variables using the CP URL.



## 3.0.15 (2020-10-05)

### What's new
- Laravel 8 is now supported. [#2547](https://github.com/statamic/cms/issues/2547)

### What's improved
- You can override repositories using `Statamic::repository()` which stops service provider load order being a factor.
- The entry repository uses a container binding for the query builder to make extending simpler.
- Added a query builder contract which the parser will check for instead of a concrete class.
- The Eloquent query builder is more consistent with other query builder classes.
- Taxonomy related entry query builder methods have been extracted into a trait to ease reusability.
- Improve performance related to noticing collection YAML file changes. [#2572](https://github.com/statamic/cms/issues/2572)
- Portuguese, Danish, and German translations have been updated. [#2583](https://github.com/statamic/cms/issues/2583) [#2587](https://github.com/statamic/cms/issues/2587) [#2588](https://github.com/statamic/cms/issues/2588)

### What's fixed
- Fix handling of taxonomy routes when they have multiple words. [#2273](https://github.com/statamic/cms/issues/2273)
- Setting `create: false` on a `terms` field will actually prevent you from being able to enter new terms. [#2453](https://github.com/statamic/cms/issues/2453)
- Prevent seeing validation rules multiple times times. [#2582](https://github.com/statamic/cms/issues/2582)
- If you have permission to view form submissions, you have permission to export them. [#2577](https://github.com/statamic/cms/issues/2577)
- The unique slug validation rule works when your entry IDs are integers.
- Pages can define entries by passing integer IDs, instead of just strings (UUIDs).



## 3.0.14 (2020-09-30)

### What's improved
- Prevent the asset browser's bulk action toolbar pushing everything down in grid mode.
- You can define a fieldset's handle when creating it. [#1717](https://github.com/statamic/cms/issues/1717)
- Added a `down` method to the auth migration. [#2546](https://github.com/statamic/cms/issues/2546)
- Increase performance of blueprint lookups. [#2552](https://github.com/statamic/cms/issues/2552)
- Entry and Term static cache URLs will be invalidated when they're deleted. [#2393](https://github.com/statamic/cms/issues/2393)
- Fix the listings' "check all" checkbox position.
- The `user:forgot_password_form` tag plays nicer with other forms on the page.
- A bunch of translations have been updated.

### What's fixed
- Stop forcing the title field to the start. [#2536](https://github.com/statamic/cms/issues/2536)
- Fix position of Bard toolbar inside a Stack. [#1911](https://github.com/statamic/cms/issues/1911)
- The translator tool will no longer null out nested arrays. [#2544](https://github.com/statamic/cms/issues/2544)
- Fixed the `success` variable on the `user:forgot_password_form` tag. [#1777](https://github.com/statamic/cms/issues/1777)
- Fixed the `mount` variable in routes sometimes doubling up or being for the wrong site. [#2569](https://github.com/statamic/cms/issues/2569)
- Match the "discovered addon" color to Laravel's "discovered package" color in the `statamic:install` output.



## 3.0.13 (2020-09-25)

### What's new
- The partial tag now supports [slots](https://statamic.dev/tags/partial#slots).

### What's improved
- The preview area of the asset editor has been improved for SVGs.
- The get_content tag has been given a little performance boost.
- French translations have been updated. [#2504](https://github.com/statamic/cms/issues/2504)
- Improve the UX of defining field conditions.

### What's fixed
- Status icons update when saving entries without needing to refresh. [#1822](https://github.com/statamic/cms/issues/1822)
- Fixed entries in a structured collection (i.e. pages) ignoring content protection. [#2526](https://github.com/statamic/cms/issues/2526)
- A markdown field with no value will be treated that way, rather than as an empty string. [#2503](https://github.com/statamic/cms/issues/2503)
- Actions with redirects now actually redirect. [#1946](https://github.com/statamic/cms/issues/1946)
- Action confirmation modals remain open on failures. [#1576](https://github.com/statamic/cms/issues/1576)
- Bard will now render strikethrough elements. [#2517](https://github.com/statamic/cms/issues/2517)
- Bumped html-to-prosemirror and prosemirror-to-html packages.
- Bumped lodash version [#2089](https://github.com/statamic/cms/issues/2089)



## 3.0.12 (2020-09-22)

### What's improved
- Added labels to scaffolding checkboxes. [#2488](https://github.com/statamic/cms/issues/2488)
- French and Portuguese translations have been updated. [#2493](https://github.com/statamic/cms/issues/2493) [#2474](https://github.com/statamic/cms/issues/2474)
- Yo dawg, I heard you like HTML, so the HTML fieldtype gets an HTML field so you can write HTML to display as HTML.

### What's fixed
- Removed the handle field in the navigation edit form. [#1959](https://github.com/statamic/cms/issues/1959)
- Fixed the missing icons when you add new fields. [#1959](https://github.com/statamic/cms/issues/1959)
- Long links in Bard get wrapped. [#1814](https://github.com/statamic/cms/issues/1814)
- Asset upload instructions actually explain asset uploads. [#1686](https://github.com/statamic/cms/issues/1686)
- Invalid dates no longer cause an error. [#2038](https://github.com/statamic/cms/issues/2038)
- SVGs get rendered in the asset editor modal. [#2484](https://github.com/statamic/cms/issues/2484)
- Fixed some breadcrumb links. [#2475](https://github.com/statamic/cms/issues/2475)
- The YAML fieldtype is now actually read only when it needs to be, instead of just saying it is. [#2082](https://github.com/statamic/cms/issues/2082)
- Upgraded the Pickr library, which stops the color fieldtype dropping off the page. [#2110](https://github.com/statamic/cms/issues/2110)
- The Revealer fieldtype's label is hidden inside Replicator. [#2468](https://github.com/statamic/cms/issues/2468)
- The `has` method on data classes like entries will return `true` if it has a value of `false` or `null`.
- The submission class sets its data and supplements properties to collections.



## 3.0.11 (2020-09-21)

### What's new
- Ability to remove a blueprint section programmatically. [#2491](https://github.com/statamic/cms/issues/2491)
- You can pass a variable into the `nav` tag's `from` parameter and it will make sure it has a slash, allowing you to do `:from="segment_1"`.

### What's fixed
- Fixed a protection related error on taxonomy URLs. [#2472](https://github.com/statamic/cms/issues/2472) [#2481](https://github.com/statamic/cms/issues/2481)
- Relationship tags filter out invalid IDs when augmenting. [#1752](https://github.com/statamic/cms/issues/1752)
- The `nav:breadcrumbs` tag supports multi-site. [#1807](https://github.com/statamic/cms/issues/1807) [#2487](https://github.com/statamic/cms/issues/2487)
- Prevent `nav from="/"` returning nothing. [#1683](https://github.com/statamic/cms/issues/1683) [#1542](https://github.com/statamic/cms/issues/1542)
- Fixed pluralisation issue. [#1695](https://github.com/statamic/cms/issues/1695)
- Fixed an error when adding a Bard set. [#1718](https://github.com/statamic/cms/issues/1718)
- Entries' `order` variables are available in templates.



## 3.0.10 (2020-09-18)

### What's improved
- German, French, and Portuguese translations have been updated. [#2445](https://github.com/statamic/cms/issues/2445) [#2444](https://github.com/statamic/cms/issues/2444) [#2458](https://github.com/statamic/cms/issues/2458)
- When an asset search returns no results it says "No results" instead of "This container is empty".
- Asset container handle are generated using snake_case as you type the title.
- The "and" the sentence_list modifier is translated. [#2463](https://github.com/statamic/cms/issues/2463)

### What's fixed
- Actions that don't want to be confirmed... won't be. [#1497](https://github.com/statamic/cms/issues/1497) [#2446](https://github.com/statamic/cms/issues/2446)
- Assets can be searched in grid mode. [#2318](https://github.com/statamic/cms/issues/2318) [#2442](https://github.com/statamic/cms/issues/2442)
- User avatars can be output in templates. [#2017](https://github.com/statamic/cms/issues/2017)
- The glide:generate tag uses the appropriate generation methods.
- Resolved an error in a taxonomy term listing when using a terms field on another term. [#2307](https://github.com/statamic/cms/issues/2307)
- Fix an issue where the sort modifier would output nothing. [#2450](https://github.com/statamic/cms/issues/2450)
- Prevent the tree from disappearing when switching from list view. [#2408](https://github.com/statamic/cms/issues/2408)

### What's removed
- "Angle brackets can now be used in modifiers" from 3.0.9 has been reverted for now. [#2022](https://github.com/statamic/cms/issues/2022)



## 3.0.9 (2020-09-16)

### What's new
- Antlers now supports [dynamic array access](https://statamic.dev/antlers#dynamic-access) with a brand new (to Antlers) square bracket syntax. [#1983](https://github.com/statamic/cms/issues/1983) (thanks [@morhi](https://github.com/morhi)!)
- The cache tag can be now disabled. [#2328](https://github.com/statamic/cms/issues/2328)
- You can now set a separate database connection for users. [#2416](https://github.com/statamic/cms/issues/2416)
- Form emails now have full access to all global variables. [#2411](https://github.com/statamic/cms/issues/2411)
- Form fields in templates get placeholder attributes. [#2354](https://github.com/statamic/cms/issues/2354)

### What's improved
- The Spanish, Dutch, and French translations have been updated. [#2440](https://github.com/statamic/cms/issues/2440), [#2435](https://github.com/statamic/cms/issues/2435), [#2434](https://github.com/statamic/cms/issues/2434)
- When creating a field, the fieldtype title is used instead of uppercasing the handle. [#1662](https://github.com/statamic/cms/issues/1662)
- Improved the asset uploader drop zone. [#2358](https://github.com/statamic/cms/issues/2358)
- You now get a more helpful exception when using a non-existent collection in the entries fieldtype. [#2422](https://github.com/statamic/cms/issues/2422)
- We now prevent options from showing in the collection listing dropdown if you don't have permission to do the things. [#2412](https://github.com/statamic/cms/issues/2412)
- The Mail config utility area now looks better. [#2380](https://github.com/statamic/cms/issues/2380)

### What's fixed
- Fixed a password reset related error. [#1973](https://github.com/statamic/cms/issues/1973)
- Angle brackets can now be used in modifiers. [#2022](https://github.com/statamic/cms/issues/2022)
- The Markdown fieldtype's dark mode preview text is no longer dark on dark. {insert another Tom Haverford reference} [#2185](https://github.com/statamic/cms/issues/2185)
- Bard's fixed toolbar is now shown when fullscreen and source are disabled, as you'd expect. [#2280](https://github.com/statamic/cms/issues/2280)
- Fixed the asset rename warning translation. [#2329](https://github.com/statamic/cms/issues/2329)
- Fixed the "Pro Mode" text in the Getting Started widget. [#2433](https://github.com/statamic/cms/issues/2433)
- Prevent an error on the entry list when you reference a non-existent user. [#2410](https://github.com/statamic/cms/issues/2410)
- Passing a zero into a tag parameter that expects a number will now use the zero instead of falling back to a one. Weird one. Or weird zero I guess.


## 3.0.8 (2020-09-15)

### What's new
- The Save/Publish button now supports "After Saving" options! You can choose to go to back to the listing, stay and edit, or create another and it will remember your last chosen option next time. [#675](https://github.com/statamic/cms/issues/675)

### What's improved
- The Getting Started widget now explains Pro Mode, and no longer references the beta. [#2402](https://github.com/statamic/cms/issues/2402)
- The French and German translations have been updated.
- The Select field now supports **max items**. [#1771](https://github.com/statamic/cms/issues/1771)
- The Range field has a smarter, configurable default that accounts for the `step` option. [#2328](https://github.com/statamic/cms/issues/2328)
- The Replicator field now looks better when underneath a Section field. [#2375](https://github.com/statamic/cms/issues/2375)

### What's fixed
- Bard's floating toolbar no longer keeps the table icons in the dark. Dark mode is one thing, but dark on dark is Tom Haverford-level silly. [#2189](https://github.com/statamic/cms/issues/2189)
- Bard's overaggressive focus outlines on Safari have been surgically removed. [#2188](https://github.com/statamic/cms/issues/2188)
- The publish sidebar will no longer collapse like a bully shoving a skinny kid into their locker.
- Section fieldtypes are no longer included in listings. [#2425](https://github.com/statamic/cms/issues/2425)
- Global search shows the collection/taxonomy name again. Sorry about that regression — at least it was cosmetic! [#2332](https://github.com/statamic/cms/issues/2332)




## 3.0.7 (2020-09-08)

### What's fixed
- Fix more instances of [#2369](https://github.com/statamic/cms/issues/2369)
- The scope modifier supports collections, not just arrays.
- Pagination in tags now re-keys the values. Fixes an issue where you might get no results when you aren't on the first page.



## v3.0.6 (2020-09-07)

### What's new
- Improved multisite Glide support. [#2379](https://github.com/statamic/cms/issues/2379)
- Added a GlideImageGenerated event. [#2160](https://github.com/statamic/cms/issues/2160)
- The Glide tag will return the item's original URL if it's not resizable (like an svg). [#2122](https://github.com/statamic/cms/issues/2122)

### What's fixed
- Fixed more of that issue from 3.0.4. [#2369](https://github.com/statamic/cms/issues/2369)
- Adjust the margin in the section fieldtype. [#2154](https://github.com/statamic/cms/issues/2154)
- Fix an issue where using a modifier on an array of augmentables (e.g. entries or assets), nothing would be output.


## v3.0.5 (2020-09-04)

### What's fixed
- Fix an issue introduced in 3.0.4 where using a Collection would cause an error.



## v3.0.4 (2020-09-04)

### What's new
- Revamped the validation builder you see when editing a field in a Blueprint or Fieldset.
- The `trans` tag accepts a `locale` parameter if you want to be explicit, just like the `trans()` helper.

### What's fixed
- The table fieldtype is usable inside Replicator. [#1447](https://github.com/statamic/cms/issues/1447)
- The search results tag will now filter results by the current site by default. [#2343](https://github.com/statamic/cms/issues/2343)
- It'll also filter by published results by default. [#2268](https://github.com/statamic/cms/issues/2268)
- Tag pairs using the `scope` modifier have access to cascading variables. [#1550](https://github.com/statamic/cms/issues/1550)
- Using the `where` modifier no longer removes access to cascading variables. [#2224](https://github.com/statamic/cms/issues/2224)
- Fix error when using the `scope` modifier on a Grid fieldtype. [#2250](https://github.com/statamic/cms/issues/2250)



## v3.0.3 (2020-09-02)

### What's new
- Bard now has an option to always show the "Add Set" button.

### What's improved
- Widespread accessibility improvements through `aria` attributes and matching form labels+IDs
- The Array fieldtype is now full width by default. It makes it look better more of the time. [#2315](https://github.com/statamic/cms/issues/2315)
- Filter badges are no longer forced to lowercase for selfish aesthetic purposes. There are many legitimate cases for case sensitivity. [#2219](https://github.com/statamic/cms/issues/2219)
- A bunch of form improvements. Fields are loopable, values are augmented like in entries, submission index and show views are prettier, and more. [#2326](https://github.com/statamic/cms/pull/2326)

### What's fixed
- The link tag now properly prefixes URLs with the current site base url. [#2317](https://github.com/statamic/cms/issues/2317)
- Super long Select field values no longer spill out of the box like when you have too much spaghetti in your back pocket and sit down. 🍝 [#2324](https://github.com/statamic/cms/issues/2324)
- Non-reorderable Grid rows can now be deleted, as one would expect. [#2306](https://github.com/statamic/cms/issues/2306)
- A global variable named `title` will be used in templates, rather than the title of the set itself. [#2329](https://github.com/statamic/cms/issues/2329)
- PHP files can no longer be uploaded to asset containers.

## v3.0.2 (2020-08-27)

### What's new
- Parent field is localizable by default. [#2211](https://github.com/statamic/cms/issues/2211)
- Site selector when reordering entries.

### What's fixed
- Prevent overwriting the entry variable. Prevents title, slug, parent, etc from incorrectly falling back to the root value. [#2211](https://github.com/statamic/cms/issues/2211)
- Fix a "does not exist in structure" error when localizing a page. [#2176](https://github.com/statamic/cms/issues/2176)
- The "Visit URL" button is updated when you change sites, or update the slug. [#1864](https://github.com/statamic/cms/issues/1864)
- Fix an error when switching sites when creating an entry. [#2261](https://github.com/statamic/cms/issues/2261)
- Fix entry reordering when using multiple sites. [#1869](https://github.com/statamic/cms/issues/1869)
- Fix select fieldtype not rendering when you have numeric options/values. [#2302](https://github.com/statamic/cms/issues/2302)
- The `wrap` modifier only wraps if there's something to wrap. [#2299](https://github.com/statamic/cms/issues/2299)
- Fix missing breadcrumb. [#2236](https://github.com/statamic/cms/issues/2236)
- Section fieldtype shouldn't be localizable. [#2236](https://github.com/statamic/cms/issues/2236)
- Fix facade IDE typehint [#2297](https://github.com/statamic/cms/issues/2297)
- Adjust contrast on some UI elements.

## v3.0.1 (2020-08-26)

### What's new
- Localizable field toggle. [#2045](https://github.com/statamic/cms/issues/2045)
- The `form` tags get a `submission_created` boolean. [#2285](https://github.com/statamic/cms/issues/2285)
- The `template` fieldtype will ignore views in the `partials` directory when `hide_partials` is enabled. [#2249](https://github.com/statamic/cms/issues/2249)
- The "first child" option is only in `link` fieldtypes if the entry is in a structured collection. [#2209](https://github.com/statamic/cms/issues/2209)
- A Blueprint's `parent` will be the Collection/Taxonomy when creating an Entry/Term.
- Collection view mode button tooltips. [#2241](https://github.com/statamic/cms/issues/2241)
- PHP short tags will be sanitized in Antlers templates.

### What's fixed
- Vuex store gets the site when creating entries. [#2237](https://github.com/statamic/cms/issues/2237)
- Entry locale defaults to the default site. [#2275](https://github.com/statamic/cms/issues/2275)
- Entry inherits its layout from an origin entry, if one exists. [#1830](https://github.com/statamic/cms/issues/1830)
- Global site selector is scrollable. [#1838](https://github.com/statamic/cms/issues/1838)
- Rogue closing tag removed. [#2253](https://github.com/statamic/cms/issues/2253)
- The `FormSubmitted` event gets a `submission` property. [#2271](https://github.com/statamic/cms/issues/2271)
- Images are inline in Replicator previews. [#2267](https://github.com/statamic/cms/issues/2267)
- Addon thumbnail alignment. [#2272](https://github.com/statamic/cms/issues/2272)
- Simplify how our custom cache store creates paths. Fixes a Windows pathing issue. [#952](https://github.com/statamic/cms/issues/952)
- Fix shrunken toggle. [#2170](https://github.com/statamic/cms/issues/2170)
- Translations. [#2282](https://github.com/statamic/cms/issues/2282) [#2256](https://github.com/statamic/cms/issues/2256)



## v3.0.0 (2020-08-19)

### Statamic 3 is Official! 🎉
The day has finally come. Statamic 3 is out of beta and into the wild!

**Learn more in our [launch announcement](https://statamic.com/blog/statamic-3-launch-announcement)**<|MERGE_RESOLUTION|>--- conflicted
+++ resolved
@@ -1,6 +1,5 @@
 # Release Notes
 
-<<<<<<< HEAD
 ## 3.1.0-beta.3 (2020-03-24)
 
 ### What's new
@@ -126,7 +125,9 @@
 
 ### What's changing
 - The `date` fieldtype now augments to Carbon instances. If you use them in Antlers without any modifiers, they will now be output using the default `date_format` (e.g. January 1st, 2020). Previously, the raw value (e.g. 2020-01-02) would have been output. Actual entry dates (i.e. the `date` field) would have behaved this way already. If you were using a modifier (e.g. `format`), there will be no change.
-=======
+
+
+
 ## 3.0.49 (2020-03-24)
 
 ### What's new
@@ -136,7 +137,6 @@
 - Widont adds spaces for all paragraphs, and fixed up the modifier parameter. [#3303](https://github.com/statamic/cms/issues/3303)
 - Vertically align fieldtypes in a grid. [#3387](https://github.com/statamic/cms/issues/3387)
 - Bump elliptic from 6.5.3 to 6.5.4. [#3352](https://github.com/statamic/cms/issues/3352)
->>>>>>> bda87a0d
 
 
 
