# Release Notes

<<<<<<< HEAD
## 3.3.0-beta.6 (2022-03-09)

### What's new
- Add `Values` wrapper and use it in Grid, Replicator, and Bard. Allows for a nicer syntax in Blade. [#5436](https://github.com/statamic/cms/issues/5436) by @jasonvarga

### What's fixed
- Fix error when entries etc are used in conditions. [#5443](https://github.com/statamic/cms/issues/5443) by @jasonvarga
- Two handfuls of Antlers Runtime parser bugs. [#5438](https://github.com/statamic/cms/issues/5438) [#5428](https://github.com/statamic/cms/issues/5428) by @JohnathonKoster
- Allow a `terms` fieldtype value to be passed into the `collection` tag's taxonomy parameter. [#5445](https://github.com/statamic/cms/issues/5445) by @jasonvarga
- Suppress PHP 8.1 deprecation warnings. [#5444](https://github.com/statamic/cms/issues/5444) by @jasonvarga
- Bump minimum `league/commonmark` version. [#5434](https://github.com/statamic/cms/issues/5434) by @jesseleite
- Bump `ajthinking/archetype` to v1. [#5440](https://github.com/statamic/cms/issues/5440) by @ajthinking
- Bring over pending changes from 3.2



## 3.3.0-beta.5 (2022-03-07)

### What's new
- More control over how values should be stored for querying. e.g. `date` fieldtypes store `Carbon` instances. [#5156](https://github.com/statamic/cms/issues/5156) by @jasonvarga
- Support date where clauses in the query builder. [#4753](https://github.com/statamic/cms/issues/4753) by @ryanmitchell

### What improved
- Improved test coverage for modifiers. [#5282](https://github.com/statamic/cms/issues/5282) [#5341](https://github.com/statamic/cms/issues/5341) by @Konafets

### What's fixed
- A handful of Antlers Runtime parser bugs. [#5408](https://github.com/statamic/cms/issues/5408) by @JohnathonKoster
- Brought over changes from 3.2

### What's changed
- Custom `date` fields are stored in the Stache as `Carbon` instances, not strings. [#5156](https://github.com/statamic/cms/issues/5156) by @jasonvarga



## 3.3.0-beta.4 (2022-03-04)

### What's new
- Allow escaped braces inside tag parameters and string literals. [#5394](https://github.com/statamic/cms/issues/5394) by @JohnathonKoster

### What's fixed
- Update the Live Preview content area size when you change the device dropdown. [#5390](https://github.com/statamic/cms/issues/5390) by @jasonvarga
- Fix error when opening inline publish form. [#5392](https://github.com/statamic/cms/issues/5392) by @jasonvarga
- Brought over changes from 3.2

### What's changed
- Assets, Terms, and Users fieldtypes augment to query builders. [#5388](https://github.com/statamic/cms/issues/5388) by @jasonvarga
- Change references of `Statamic 3` to just `Statamic`. [#5404](https://github.com/statamic/cms/issues/5404) by @jackmcdade



## 3.3.0-beta.3 (2022-03-02)

### What's new
- Added an "Ordered" Query Builder decorator that will apply a predefined order to the results. [#5381](https://github.com/statamic/cms/issues/5381) by @jasonvarga
- The `static:warm` command may leverage the queue. [#5272](https://github.com/statamic/cms/issues/5272) by @arthurperton
- Add hidden blueprint indicators. [#5342](https://github.com/statamic/cms/issues/5342) by @jackmcdade
- Added `next` and `prev` loop variables in the Antlers runtime parser. [#5351](https://github.com/statamic/cms/issues/5351) by @JohnathonKoster

### What's improved
- Dutch translations. [#5380](https://github.com/statamic/cms/issues/5380) by @robdekort
- Align entries/terms count columns to the right. [#5347](https://github.com/statamic/cms/issues/5347) by @jackmcdade

### What's fixed
- Fix a handful of things in the Antlers runtime parser. [#5351](https://github.com/statamic/cms/issues/5351) by @JohnathonKoster
- Fix email fields not being loopable. [#5375](https://github.com/statamic/cms/issues/5375) by @jasonvarga
- Fix typo in preview target help text. [#5373](https://github.com/statamic/cms/issues/5373) by @notnek
- Fix error when viewing form submission. [#5369](https://github.com/statamic/cms/issues/5369) by @jasonvarga
- Let `count`, `length`, and `pluck` modifiers handle query builders. [#5368](https://github.com/statamic/cms/issues/5368) by @jasonvarga
- Fix querying nested entries fields in GraphQL. [#5367](https://github.com/statamic/cms/issues/5367) by @jasonvarga
- Fix live preview when creating a term. [#5354](https://github.com/statamic/cms/issues/5354) by @jasonvarga
- Brought over changes from 3.2



## 3.3.0-beta.2 (2022-02-25)

### What's fixed
- Fixed issue where the resources directory was deleted during a composer install. [#5350](https://github.com/statamic/cms/issues/5350) by @jasonvarga



## 3.3.0-beta.1 (2022-02-25)

### What's new
- Brand new Antlers parser. [#4257](https://github.com/statamic/cms/issues/4257) by @JohnathonKoster
- Laravel 9 support. [#5188](https://github.com/statamic/cms/issues/5188) by @jesseleite
- Headless Live Preview. [#5109](https://github.com/statamic/cms/issues/5109) by @jasonvarga
- Frontend form field conditions. [#4949](https://github.com/statamic/cms/issues/4949) by @jesseleite
- Antlers wrapper for Blade. [#5058](https://github.com/statamic/cms/issues/5058) by @jesseleite
- Support Blade section yields in Antlers layouts. [#5056](https://github.com/statamic/cms/issues/5056) by @jasonvarga
- Added `Statamic::query()` aliases. [#5285](https://github.com/statamic/cms/issues/5285) by @jasonvarga
- Augmentables (Entry, Term, etc) can retrieve their augmented values via property access. [#5297](https://github.com/statamic/cms/issues/5297) by @jasonvarga
- Augmentables can retrieve their augmented values via array access. [#5327](https://github.com/statamic/cms/issues/5327) by @jasonvarga
- Augmentables implement `Arrayable`, and will return all their augmented values via the `toArray` method. [#5186](https://github.com/statamic/cms/issues/5186) by @jasonvarga

### What's fixed
- CP forms only submit visible fields, in order to fix sometimes/required_if/etc validation rules. [#5101](https://github.com/statamic/cms/issues/5101) by @jesseleite

### What's changed
- PHP 7.2 and 7.3 are no longer supported.
- Laravel 6 and 7 are no longer supported.
- Entries fieldtypes augment to query builders instead of collections. [#5238](https://github.com/statamic/cms/issues/5238) by @jasonvarga
- The `page` and each global in the cascade are now instances of the page/global. [#5334](https://github.com/statamic/cms/issues/5334) by @jasonvarga
- The `Augmented` interface's `get` method now has a return typehint of `Value`. [#5302](https://github.com/statamic/cms/issues/5302) by @jasonvarga
- `$item->augmentedValue()`, `toAugmentedCollection()`, and `toAugmentedArray()` will always return `Value` instances. [#5302](https://github.com/statamic/cms/issues/5302) by @jasonvarga
- Form submission data will always be an unfiltered Collection. [#5230](https://github.com/statamic/cms/issues/5230) by @jasonvarga
- AssetContainer, Collection, Form, and Taxonomy's `toArray` methods return different data. [#5186](https://github.com/statamic/cms/issues/5186) by @jasonvarga
=======
## 3.2.38 (2022-03-14)

### What's new
- Support `whereJsonContains`, `whereJsonDoesntContain`, and `whereJsonLength` in the query builder. [#4707](https://github.com/statamic/cms/issues/4707) by @ryanmitchell
- Add ability to select assets in the `link` fieldtype. [#4647](https://github.com/statamic/cms/issues/4647) by @jacksleight
- Add `origin_id` to augmented entry data. [#5455](https://github.com/statamic/cms/issues/5455) by @jasonvarga

### What's improved
- Updated French translations. [#5465](https://github.com/statamic/cms/issues/5465) by @ebeauchamps
- Slugification is language-aware. [#5494](https://github.com/statamic/cms/issues/5494) by @jasonvarga

### What's fixed
- Fix division by zero error when calculating asset ratio. [#5488](https://github.com/statamic/cms/issues/5488) by @arthurperton
- Register Variables debugbar collector once. [#5448](https://github.com/statamic/cms/issues/5448) by @michaelr0
- Fix `link` fieldtype not updating when switching sites. [#5447](https://github.com/statamic/cms/issues/5447) by @jasonvarga
- Fix a few asset issues. [#5433](https://github.com/statamic/cms/issues/5433) by @jasonvarga
- Fix `nav` tag's `is_current` and `is_parent` variables. [#5292](https://github.com/statamic/cms/issues/5292) by @arthurperton
>>>>>>> 71fac6d8



## 3.2.37 (2022-03-07)

### What's improved
- Updated Swedish translations. [#5421](https://github.com/statamic/cms/issues/5421) by @jannejava

### What's fixed
- Fix validation related error in Grid fields. [#5424](https://github.com/statamic/cms/issues/5424) by @jasonvarga
- Fix user wizard icon size. [#5423](https://github.com/statamic/cms/issues/5423) by @duncanmcclean
- Fix rare GitHub auth error output in the `starter-kit:install` command. [#5410](https://github.com/statamic/cms/issues/5410) by @jesseleite



## 3.2.36 (2022-03-04)

### What's new
- The `route` tag can be used with a `name` parameter. [#5407](https://github.com/statamic/cms/issues/5407) by @ryanmitchell
- The CP updater will prevent you upgrading to a version that could require manual changes. [#5401](https://github.com/statamic/cms/issues/5401) by @jasonvarga

### What's fixed
- Namespaced translation methods [#5144](https://github.com/statamic/cms/issues/5144) by @jasonvarga
- The `range` fieldtype will save integers. [#5391](https://github.com/statamic/cms/issues/5391) by @jackmcdade



## 3.2.35 (2022-03-01)

### What's fixed
- Fixed casing of `pdfobject` import.



## 3.2.34 (2022-03-01)

### What's new
- New PDF viewer that doesn't rely on Google Docs and allows previewing of PDFs in private containers. [#5349](https://github.com/statamic/cms/issues/5349) by @edalzell
- Add duration to asset augmentation. [#5265](https://github.com/statamic/cms/issues/5265) by @schmidex
- Form validation rules are queryable in GraphQL. [#5344](https://github.com/statamic/cms/issues/5344) by @arthurperton
- Support `when`, `unless`, and `tap` in the query builder. [#5090](https://github.com/statamic/cms/issues/5090) by @ryanmitchell
- Support `taxonomy:term:not="something"` syntax. [#5206](https://github.com/statamic/cms/issues/5206) by @jackmcdade
- Add ability to filter navigation trees. [#5085](https://github.com/statamic/cms/issues/5085) by @arthurperton
- The `entry` GraphQL query now supports the `filter` argument. [#5119](https://github.com/statamic/cms/issues/5119) by @strebl
- Add Malaysian translation. [#5326](https://github.com/statamic/cms/issues/5326) by @zunnurs01

### What's improved
- Improve messaging around GitHub auth errors when installing Starter Kits. [#5374](https://github.com/statamic/cms/issues/5374) by @jesseleite
- Added a notification about an updated CLI tool when installing Starter Kits. [#5338](https://github.com/statamic/cms/issues/5338) by @jesseleite
- Provide a helpful exception if a site doesn't exist when viewing a collection. [#5336](https://github.com/statamic/cms/issues/5336) by @jackmcdade
- Update Swedish translations. [#5330](https://github.com/statamic/cms/issues/5330) [#5329](https://github.com/statamic/cms/issues/5329) [#5328](https://github.com/statamic/cms/issues/5328) by @jannejava
- Update German translations. [#5321](https://github.com/statamic/cms/issues/5321) by @helloDanuk
- Update French translations. [#5261](https://github.com/statamic/cms/issues/5261) by @ebeauchamps

### What's fixed
- Fix issue where items would always be placed at the end of the tree when using numeric IDs (i.e. the Eloquent driver). [#5283](https://github.com/statamic/cms/issues/5283) by @ryanmitchell
- The `reverse` modifier will preserve keys when modifying a collection. [#5340](https://github.com/statamic/cms/issues/5340) by @Konafets
- Prevent replacements interfering with in `regex` validation rules. [#5345](https://github.com/statamic/cms/issues/5345) by @arthurperton
- Fix Grid UI when using date fields with time. [#5364](https://github.com/statamic/cms/issues/5364) by @arthurperton
- The `entry` GraphQL query will filter out drafts by default. [#5119](https://github.com/statamic/cms/issues/5119) by @strebl
- Fix incorrect query parameter replacement in the `video` fieldtype. [#5317](https://github.com/statamic/cms/issues/5317) by @arthurperton
- Remove null values from Grid. [#5284](https://github.com/statamic/cms/issues/5284) by @duncanmcclean
- The `collection` tag will respect the custom sort field and direction in the config.  [#5071](https://github.com/statamic/cms/issues/5071) by @ryanmitchell
- Remove unused parameters from call to `HTML::email()` [#5235](https://github.com/statamic/cms/issues/5235) by @Konafets
- Remove unused replicator method. [#5281](https://github.com/statamic/cms/issues/5281) by @jasonvarga
- Bump ajv from 6.12.2 to 6.12.6 [#5258](https://github.com/statamic/cms/issues/5258) by @dependabot
- Bump url-parse from 1.5.6 to 1.5.10 [#5359](https://github.com/statamic/cms/issues/5359) by @dependabot
- Bump color-string from 1.5.3 to 1.9.0 [#5276](https://github.com/statamic/cms/issues/5276) by @dependabot
- Bump url-parse from 1.5.1 to 1.5.6 [#5275](https://github.com/statamic/cms/issues/5275) by @dependabot
- Bump ws from 5.2.2 to 5.2.3 [#5274](https://github.com/statamic/cms/issues/5274) by @dependabot
- Bump tmpl from 1.0.4 to 1.0.5 [#5273](https://github.com/statamic/cms/issues/5273) by @dependabot
- Bump follow-redirects from 1.14.1 to 1.14.8 [#5263](https://github.com/statamic/cms/issues/5263) by @dependabot



## 3.2.33 (2022-02-11)

### What's new
- Support `whereBetween` and `whereNotBetween` in the query builder. [#4752](https://github.com/statamic/cms/issues/4752) by @ryanmitchell
- Ability to add config fields to existing fieldtypes. [#5077](https://github.com/statamic/cms/issues/5077) by @aerni
- Add Polish translation. [#5146](https://github.com/statamic/cms/issues/5146) by @damianchojnacki
- Replicator/Bard/Grid fields can be validated against fields in the same set/row. [#5047](https://github.com/statamic/cms/issues/5047) by @arthurperton
- Add audio and video attributes to assets. [#5045](https://github.com/statamic/cms/issues/5045) by @edalzell

### What's improved
- Improve performance of fetching user roles. [#5120](https://github.com/statamic/cms/issues/5120) by @jonassiewertsen
- The password protection page is translatable. [#4894](https://github.com/statamic/cms/issues/4894) by @jelleroorda

### What's fixed
- Fix toggle fieldtype alignment issues. [#5251](https://github.com/statamic/cms/issues/5251) by @arthurperton
- Fix the `list` modifier not working with Collections. [#5255](https://github.com/statamic/cms/issues/5255) by @ryanmitchell
- Fix incorrect exception usage in Comb. [#5223](https://github.com/statamic/cms/issues/5223) by @Konafets
- Fix incorrect exception usage in the Agolia index. [#5224](https://github.com/statamic/cms/issues/5224) by @Konafets
- Fix the `structures` icon not inheriting color. [#5230](https://github.com/statamic/cms/issues/5230) by @aerni
- Removed duplicated logic in `nav` tag. [#5210](https://github.com/statamic/cms/issues/5210) by @arthurperton
- Revert `type` being a reserved word for field handles. [#5184](https://github.com/statamic/cms/issues/5184) by @jasonvarga
- Fix static caching not invalidating when a collection tree is deleted. [#5170](https://github.com/statamic/cms/issues/5170) by @Konafets
- Fix HTML snippet in Bard fieldtype related messages. [#5145](https://github.com/statamic/cms/issues/5145) by @Konafets
- Set the `color` fieldtype's `color_modes` default value correctly. [#5137](https://github.com/statamic/cms/issues/5137) by @Konafets
- Prevent additional data in blueprint YAML files being removed when saving. [#5129](https://github.com/statamic/cms/issues/5129) by @jasonvarga
- A bunch of code formatting fixes. [#5218](https://github.com/statamic/cms/issues/5218) [#5214](https://github.com/statamic/cms/issues/5214) [#5219](https://github.com/statamic/cms/issues/5219) [#5215](https://github.com/statamic/cms/issues/5215) [#5189](https://github.com/statamic/cms/issues/5189) [#5158](https://github.com/statamic/cms/issues/5158) [#5134](https://github.com/statamic/cms/issues/5134) [#5142](https://github.com/statamic/cms/issues/5142) by @Konafets



## 3.2.32 (2022-01-26)

### What's improved
- Improve performance of the `nav` tag. [#4925](https://github.com/statamic/cms/issues/4925) by @FrittenKeeZ
- Prevent entering negative values into `max_items`/`max_files` configs. [#5044](https://github.com/statamic/cms/issues/5044) by @edalzell
- Prevent using `type` as a field handle. [#5088](https://github.com/statamic/cms/issues/5088) by @arthurperton
- Default field names are suffixed to help prevent tag/variable collisions. [#5084](https://github.com/statamic/cms/issues/5084) by @arthurperton

### What's fixed
- Fix infinite loop in UI when removing assets from `asset` fieldtype. [#5070](https://github.com/statamic/cms/issues/5070) by @arthurperton
- Fix `widont` inserting spaces into nested lists. [#5115](https://github.com/statamic/cms/issues/5115) by @benfreke
- Fix Replicator preview text generation. [#5096](https://github.com/statamic/cms/issues/5096) by @arthurperton
- Fix Eloquent query builder column selects. [#5125](https://github.com/statamic/cms/issues/5125) by @jasonvarga
- Fix "passed value cannot be an array" error. [#5127](https://github.com/statamic/cms/issues/5127) by @jasonvarga
- Fix unintentionally added new abstract query builder method. [#5123](https://github.com/statamic/cms/issues/5123) by @jasonvarga
- Fix `nav` tag's `is_parent` logic so it works better for Navs. [#4969](https://github.com/statamic/cms/issues/4969) by @arthurperton
- Throw a 404 instead of 500 on Glide asset URLs when there's an invalid container. [#5094](https://github.com/statamic/cms/issues/5094) by @edalzell
- Fix Replicator's "add set" button not inserting at the right position. [#5107](https://github.com/statamic/cms/issues/5107) by @arthurperton
- Fix the "delete" action confirmation translations. [#5074](https://github.com/statamic/cms/issues/5074) by @zsoltjanes
- Bump `marked` from 0.7.0 to 4.0.10 [#5075](https://github.com/statamic/cms/issues/5075) by @dependabot



## 3.2.31 (2022-01-14)

### What's new
- Ability to exclude certain fields from displaying in the REST API. [#5041](https://github.com/statamic/cms/issues/5041) by @arthurperton
- Ability to `select` fields in `nav`, `locales`, and `collection` tags. [#5068](https://github.com/statamic/cms/issues/5068) by @jasonvarga
- Add search to the user listing in the CP. [#4084](https://github.com/statamic/cms/issues/4084) by @arthurperton
- Support `whereColumn` in the query builder. [#4754](https://github.com/statamic/cms/issues/4754) by @ryanmitchell

### What's fixed
- The `static:warm` command visits taxonomy URLs, excludes taxonomy URLs with no views, includes multisite taxonomy URLs, displays the URL count, and excludes excluded URLs. [#5065](https://github.com/statamic/cms/issues/5065) by @arthurperton
- Fix how localized terms and globals save their data and fall back to origin values. [#4884](https://github.com/statamic/cms/issues/4884) by @aerni
- Prevent nested Bard fields from going into fullscreen mode. [#5059](https://github.com/statamic/cms/issues/5059) by @jonassiewertsen
- Fix infinite loop when using nested Replicator fields. [#5055](https://github.com/statamic/cms/issues/5055) by @jasonvarga
- Replaced a hardcoded `lang` directory reference. [#5054](https://github.com/statamic/cms/issues/5054) by @Konafets
- Fix incorrect redirect when saving a taxonomy term. [#5053](https://github.com/statamic/cms/issues/5053) by @arthurperton
- Fix SVGs not displaying in private asset containers. [#4991](https://github.com/statamic/cms/issues/4991) by @arthurperton
- Fix saving not using the latest state when you hit save too quickly after typing. [#5039](https://github.com/statamic/cms/issues/5039) by @jackmcdade
- Fix some PHP 8.1 deprecation messages. [#5063](https://github.com/statamic/cms/issues/5063) by @edalzell
- Add allowed composer plugins. [#5069](https://github.com/statamic/cms/issues/5069) by @jasonvarga



## 3.2.30 (2022-01-07)

### What's new
- Support sub-field querying (JSON) in the query builder. [#4758](https://github.com/statamic/cms/issues/4758) by @ryanmitchell
- The `collection` tag (and others) can `sort` by sub-fields. [#5030](https://github.com/statamic/cms/issues/5030) by @jasonvarga
- Uploaded assets may be attached to form submission emails. [#4726](https://github.com/statamic/cms/issues/4726) by @jacksleight
- Provide errors indexed by fields for the `user:reset_password_form` tag. [#4822](https://github.com/statamic/cms/issues/4822) by @marcorieser
- `DataCollection` can use the first value of an array for sorting. [#4967](https://github.com/statamic/cms/issues/4967) by @arthurperton
- Add `min_` and `max_filesize` validation rules for `assets` fieldtypes. [#4980](https://github.com/statamic/cms/issues/4980) by @arthurperton

### What's improved
- The `display` field is auto-focused in the blueprint builder. [#5026](https://github.com/statamic/cms/issues/5026) by @jackmcdade

### What's fixed
- Fix state mutations in Replicator, causing the page to freeze in some situations. [#5031](https://github.com/statamic/cms/issues/5031) by @arthurperton
- Fix the Asset's `remove` method not removing anything. [#5038](https://github.com/statamic/cms/issues/5038) by @arthurperton
- Fix inappropriate state mutations in Grid and Assets fieldtypes. [#5005](https://github.com/statamic/cms/issues/5005) by @arthurperton
- Fix terms not being sorted appropriately in other sites. [#4982](https://github.com/statamic/cms/issues/4982) by @arthurperton
- Fix the range field's derpy layout of uneven widths [#5027](https://github.com/statamic/cms/issues/5027) by @jackmcdade
- Fix `View` method chainability. [#5020](https://github.com/statamic/cms/issues/5020) by @jasonvarga
- Fix unnecessary dirty state when changing sites. [#5013](https://github.com/statamic/cms/issues/5013) by @jasonvarga
- Fix readonly sub-fields in localizable Grid and Bard fields. [#4962](https://github.com/statamic/cms/issues/4962) by @arthurperton



## 3.2.29 (2022-01-04)

### What's new
- Support `where([...])` syntax in the query builder. [#4899](https://github.com/statamic/cms/issues/4899) by @ryanmitchell
- Added login throttling to `user:login_form`. [#4971](https://github.com/statamic/cms/issues/4971) by @arthurperton
- Add `is_homepage` variable to cascade. [#4995](https://github.com/statamic/cms/issues/4995) by @edalzell
- The pagination slider window can be adjusted. [#5001](https://github.com/statamic/cms/issues/5001) by @ryanmitchell

### What's improved
- Updated French translations. [#4976](https://github.com/statamic/cms/issues/4976) by @ebeauchamps
- Updated German translations. [#4998](https://github.com/statamic/cms/issues/4998) by @helloDanuk

### What's fixed
- Fix red error states when dealing with nested fields (Replicator, Grid, Bard). [#5002](https://github.com/statamic/cms/issues/5002) by @arthurperton
- Prevent error when when uploading assets in forms when there's no container configured. [#4974](https://github.com/statamic/cms/issues/4974) by @arthurperton
- Fix intersection error in iterator query builder, which search uses. [#5006](https://github.com/statamic/cms/issues/5006) by @jasonvarga
- In the fieldtype selector, hide empty sections, and hide slug for forms. [#4948](https://github.com/statamic/cms/issues/4948) by @jesseleite
- Link to docs in route config field. [#4986](https://github.com/statamic/cms/issues/4986) by @Konafets
- Fix reordering in a collection ending with the word "collection". [#4978](https://github.com/statamic/cms/issues/4978) by @arthurperton
- Fix changelog dates. [#4973](https://github.com/statamic/cms/issues/4973) by @markguleno



## 3.2.28 (2021-12-22)

### What's new
- Entries in a multi-level structured collection can be sorted by depth-first order. [#4883](https://github.com/statamic/cms/issues/4883) by @FrittenKeeZ
- Asset folder can be renamed/moved in the Control Panel. [#4028](https://github.com/statamic/cms/issues/4028) by @arthurperton
- The pool concurrency can be configured for the Static Cache warming command. [#4931](https://github.com/statamic/cms/issues/4931) by @jelleroorda
- Add `compact` modifier. [#4933](https://github.com/statamic/cms/issues/4933) by @JohnathonKoster
- Add `increment:reset` tag. [#4932](https://github.com/statamic/cms/issues/4932) by @JohnathonKoster

### What's improved
- Improve augmentation performance by caching blueprint fields. [#4923](https://github.com/statamic/cms/issues/4923) by @FrittenKeeZ
- Updated Markdown icon. [#4956](https://github.com/statamic/cms/issues/4956) by @jackmcdade

### What's fixed
- Allow `group_by` modifier to support stringable objects. [#4955](https://github.com/statamic/cms/issues/4955) by @jasonvarga
- Hide the handle field on the asset container edit screen. [#4954](https://github.com/statamic/cms/issues/4954) by @jasonvarga
- Alphabetically order asset container tabs, and fix the redirect. [#4947](https://github.com/statamic/cms/issues/4947) by @duncanmcclean
- Fix params not working on `assets` tag when it's an assets fieldtype. [#4731](https://github.com/statamic/cms/issues/4731) by @jelleroorda
- Fix error when attempting to view a revision. [#4945](https://github.com/statamic/cms/issues/4945) by @jasonvarga
- Fix noparse extractions with non-Antlers layouts. [#4934](https://github.com/statamic/cms/issues/4934) by @JohnathonKoster
- Adjust Replicator update logic, which fixes nested `table` fields losing data. [#4903](https://github.com/statamic/cms/issues/4903) by @jesseleite
- Fix `site` query param on tree API endpoints. [#4907](https://github.com/statamic/cms/issues/4907) by @jesseleite
- Replace JS lazyloading with native. [#4943](https://github.com/statamic/cms/issues/4943) by @jackmcdade
- Add `ends_with` validation rule to the autocompletion list. [#4940](https://github.com/statamic/cms/issues/4940) by @dmgawel
- Fix pasting into Bard image alt field. [#4950](https://github.com/statamic/cms/issues/4950) by @dmgawel
- Fix checkbox position. [#4957](https://github.com/statamic/cms/issues/4957) by @jackmcdade



## 3.2.27 (2021-12-17)

### What's new
- Entries may have autogenerated titles and/or optional slugs. [#4667](https://github.com/statamic/cms/issues/4667) by @jasonvarga
- Query builder can perform closure based nested wheres. [#4555](https://github.com/statamic/cms/issues/4555) by @ryanmitchell
- Added a `current_user` variable to views. [#4888](https://github.com/statamic/cms/issues/4888) by @jacksleight

### What's improved
- Refreshed fieldtype selector design. [#4929](https://github.com/statamic/cms/issues/4929) by @jackmcdade

### What's fixed
- Fieldtypes no longer get assigned to the `text` category by default. [447c27343](https://github.com/statamic/cms/commit/447c27343) by @jackmcdade
- Links in instruction text are no longer red. [#4905](https://github.com/statamic/cms/issues/4905) by @jackmcdade
- Fix issue where the wrong entry's values could appear on the front-end. [#4918](https://github.com/statamic/cms/issues/4918) by @jasonvarga
- Bumped TailwindCSS to 1.9.6. [#4929](https://github.com/statamic/cms/issues/4929) by @jackmcdade



## 3.2.26 (2021-12-10)

### What's new
- Add create and link button to Terms fieldtype. [#4073](https://github.com/statamic/cms/issues/4073) by @arthurperton
- Swedish translation. [#4880](https://github.com/statamic/cms/issues/4880) by @adevade
- Add `parent` method to Blueprint class. [#4885](https://github.com/statamic/cms/issues/4885) by @aerni

### What's fixed
- Fix `form:errors` not showing errors. [#4095](https://github.com/statamic/cms/issues/4095) by @arthurperton



## 3.2.25 (2021-12-07)

### What's new
- Add `please license:set` command. [#4840](https://github.com/statamic/cms/issues/4840) by @jesseleite
- Add `trackable_embed_url` modifier. [#4856](https://github.com/statamic/cms/issues/4856) by @edalzell

### What's fixed

- Fix Starter Kits not being installable on Windows. [#4843](https://github.com/statamic/cms/issues/4843) by @jesseleite
- Adjusted some licensing messaging. [#4870](https://github.com/statamic/cms/issues/4870) by @jasonvarga
- Fix double scheduling. [#4855](https://github.com/statamic/cms/issues/4855) by @edalzell
- Fix action file downloads not being completed. [#4851](https://github.com/statamic/cms/issues/4851) by @wanze
- Fix jumpy publish tabs on page load. [#4866](https://github.com/statamic/cms/issues/4866) by @jackmcdade
- Fix jumpy origin sync button. [#4819](https://github.com/statamic/cms/issues/4819) by @aerni
- Fix read-only mode on grid solo assets. [#4865](https://github.com/statamic/cms/issues/4865) by @jackmcdade
- Emails will use the site's `lang` for translations if provided. [#4842](https://github.com/statamic/cms/issues/4842) by @okaufmann
- Fix paths to git documentation in config files. [#4824](https://github.com/statamic/cms/issues/4824) by @McGo
- Added PHP 8.1 tests. [#4724](https://github.com/statamic/cms/issues/4724) by @jasonvarga



## 3.2.24 (2021-11-24)

### What's new
- Native Bard / TipTap extensions can be replaced by custom ones. [#4314](https://github.com/statamic/cms/issues/4314) by @jacksleight
- Added an `is_tomorrow` modifier. [#4802](https://github.com/statamic/cms/issues/4802) by @joseph-d
- Added a Hungarian translation. [#4804](https://github.com/statamic/cms/issues/4804) by @matkovsky

### What's improved
- Custom Bard buttons can be added conditionally. [#4106](https://github.com/statamic/cms/issues/4106) by @morhi
- French translations [#4809](https://github.com/statamic/cms/issues/4809) by @ebauchamps



## 3.2.23 (2021-11-19)

### What's new
- You can specify `export_as` paths in your starter kit config. [#4733](https://github.com/statamic/cms/issues/4733) by @jesseleite
- Add `get_errors` tag. [#4192](https://github.com/statamic/cms/issues/4192) by @edalzell
- Add `whereNull` support to query builders. [#4740](https://github.com/statamic/cms/issues/4740) by @ryanmitchell
- Add Forms support to GraphQL. [#4115](https://github.com/statamic/cms/issues/4115) by @arthurperton

### What's fixed
- Added missing `antlers` config to the UI for Bard fields. [#4782](https://github.com/statamic/cms/issues/4782) by @jackmcdade
- Fixed error when submitting forms from other domains. [#4745](https://github.com/statamic/cms/issues/4745) by @SteJW


## 3.2.22 (2021-11-15)

### What's new
- Publish form tabs are pushed into the URL so you can link to specific tabs or stay where you are when refreshing. [#4660](https://github.com/statamic/cms/issues/4660) by @jackmcdade
- Option to hide email login button when using OAuth. [#4625](https://github.com/statamic/cms/issues/4625) by @duncanmcclean
- Include cascade data (like globals) on the password protection page. [#4706](https://github.com/statamic/cms/issues/4706) by @ryanmitchell
- Add `download` method to the Asset class. [#4712](https://github.com/statamic/cms/issues/4712) by @edalzell
- Using an invalid nav or collection on the `nav` tag will throw an exception. [#4624](https://github.com/statamic/cms/issues/4624) by @jelleroorda
- Add `bootAddon()` method to `AddonServiceProvider`. [#4696](https://github.com/statamic/cms/issues/4696) by @ryanmitchell
- Ability to infer template from blueprint. [#4668](https://github.com/statamic/cms/issues/4668) by @jesseleite

### What's improved
- Chinese translations. [#4734](https://github.com/statamic/cms/issues/4734) by @binotaliu
- Russian translations. [#4695](https://github.com/statamic/cms/issues/4695) by @dragomano

### What's fixed
- Store `parent` as ID in the Stache to make it queryable. [#4728](https://github.com/statamic/cms/issues/4728) by @jasonvarga
- Fix `range` field not updating when changing sites. [#4713](https://github.com/statamic/cms/issues/4713) by @edalzell
- Fix spacing on the `entries` fieldtype. [#4714](https://github.com/statamic/cms/issues/4714) by @edalzell
- The app translator locale is set to the site's `lang`. [#4715](https://github.com/statamic/cms/issues/4715) by @marcorieser
- Fix error on `select` (and similar) field when there are no options. [#4689](https://github.com/statamic/cms/issues/4689) by @jasonvarga
- Handle numeric keys on `select` (and similar) fields. [#4688](https://github.com/statamic/cms/issues/4688) by @jasonvarga



## 3.2.21 (2021-11-08)

### What's new
- The `locales` tag can output data for all sites even when the entry isn't localized. It can also exclude its own locale. [#4665](https://github.com/statamic/cms/issues/4665) by @aerni
- Utility for warming the Stache. [#4659](https://github.com/statamic/cms/issues/4659) by @jackmcdade

### What's improved
- Show a more helpful error if someone hides all blueprints. [#4607](https://github.com/statamic/cms/issues/4607) by @jelleroorda
- French translations. [#4627](https://github.com/statamic/cms/issues/4627) by @ebeauchamps
- Dutch translations. [#4664](https://github.com/statamic/cms/issues/4664) by @royvanv
- German translations. [#4642](https://github.com/statamic/cms/issues/4642) by @helloDanuk

### What's fixed
- Fix nav root pages not showing extra data. [#4650](https://github.com/statamic/cms/issues/4650) by @jelleroorda
- Fix asset field validation when using Amazon S3. [#4116](https://github.com/statamic/cms/issues/4116) by @arthurperton
- Fix null and empty string field condition handling. [#4661](https://github.com/statamic/cms/issues/4661) by @jesseleite
- Style links inside bard tables [3880e39c3](https://github.com/statamic/cms/commit/3880e39c3) by @jackmcdade
- Add a duplicate translation for backwards compatibility. [#4648](https://github.com/statamic/cms/issues/4648) by @jasonvarga
- Bump axios from 0.21.1 to 0.21.2 [#4679](https://github.com/statamic/cms/issues/4679) by @dependabot
- Bump validator from 10.11.0 to 13.7.0 [#4649](https://github.com/statamic/cms/issues/4649) by @dependabot



## 3.2.20 (2021-11-01)

### What's improved
- Update Dutch translations [#4635](https://github.com/statamic/cms/issues/4635) by @robdekort

### What's fixed
- Fix nested field validation inside Grids. [#4639](https://github.com/statamic/cms/issues/4639) by @jesseleite
- Fix nested field validation inside Replicators (specifically Bards). [#4633](https://github.com/statamic/cms/issues/4633) by @jesseleite
- Fix password reset notification translation. [#4630](https://github.com/statamic/cms/issues/4630) by @rrelmy



## 3.2.19 (2021-10-29)

### What's new
- Added `lang` to sites to explicitly define the language for translations. [#4612](https://github.com/statamic/cms/issues/4612) by @jelleroorda
- The mode in the `code` fieldtype may optionally be selectable by the user. [#4586](https://github.com/statamic/cms/issues/4586) by @jackmcdade
- Added `RevisionSaved` and `RevisionDeleted` events [#4587](https://github.com/statamic/cms/issues/4587) by @jesseleite
- Added `latest_date` to the `date` fieldtype (and fixed `earliest_date`). [#4623](https://github.com/statamic/cms/issues/4623) by @jackmcdade

### What's improved
- Passing asset instances to the `glide` tag results in a little performance boost. [#4585](https://github.com/statamic/cms/issues/4585) by @jasonvarga
- Make textareas more visually in sync with text inputs. [#4622](https://github.com/statamic/cms/issues/4622) by @jackmcdade
- Improved the collection listing's empty state. [#4616](https://github.com/statamic/cms/issues/4616) by @jackmcdade
- Hide the twirldown from the collection view page when it's empty. [#4613](https://github.com/statamic/cms/issues/4613) by @jelleroorda
- Update Dutch translations. [#4580](https://github.com/statamic/cms/issues/4580) by @robdekort

### What's fixed
- Fix multisite support on the individual Global API endpoint. [#4594](https://github.com/statamic/cms/issues/4594) by @notnek
- Fix missing variables and redirect on the `user:reset_password_form` tag. [#4618](https://github.com/statamic/cms/issues/4618) by @jelleroorda
- Fix the `table` fieldtype's dirty state. [#4620](https://github.com/statamic/cms/issues/4620) by @jackmcdade
- Fix the `color` fieldtype's dirty state. [#4621](https://github.com/statamic/cms/issues/4621) by @jackmcdade
- Fix how the `structures` fieldtype saves collections. [#4615](https://github.com/statamic/cms/issues/4615) by @jasonvarga
- Fix front-end form submissions not showing validation messages in the right language in some cases. [#4612](https://github.com/statamic/cms/issues/4612) by @jelleroorda
- Prevent filtering out `@` from search queries using the local Comb driver. [#4602](https://github.com/statamic/cms/issues/4602) by @jelleroorda
- Hide `form` widgets when a user is not allowed to view it. [#4608](https://github.com/statamic/cms/issues/4608) by @jelleroorda
- Don't show "View" link in entry actions if the entry doesn't have a dedicated URL. [#4606](https://github.com/statamic/cms/issues/4606) by @jelleroorda
- Support floating point numbers in the `sum` modifier. [#4611](https://github.com/statamic/cms/issues/4611) by @jelleroorda
- Add augmentation to the `Structure` class. [a950ef47d](https://github.com/statamic/cms/commit/a950ef47d) by @jackmcdade
- Add augmentation to the `UserGroup` and `Role` classes. [b9f5c4fc8](https://github.com/statamic/cms/commit/b9f5c4fc8) by @jackmcdade



## 3.2.18 (2021-10-25)

### What's new
- Add support for `orWhere()`, `orWhereIn()`, and `orWhereNotIn()` in query builders. [#4356](https://github.com/statamic/cms/issues/4356) by @ryanmitchell

### What's improved
- The `ResponseCreated` event has access to the data. [#4569](https://github.com/statamic/cms/issues/4569) by @jbreuer95
- Updated French translations. [#4548](https://github.com/statamic/cms/issues/4548) by @ebeauchamps

### What's fixed
- Fix custom protector class hydration. [#4550](https://github.com/statamic/cms/issues/4550) by @ChristianPavilonis
- Use configured CP guard for the Eloquent user driver. [#4225](https://github.com/statamic/cms/issues/4225) by @jbreuer95
- Fix hard session driver requirement. [#4571](https://github.com/statamic/cms/issues/4571) by @jbreuer95
- Fix SVG compatibility & consistency in Thumbnail.vue. [#4547](https://github.com/statamic/cms/issues/4547) by @caseydwyer
- Add check for permissions before showing create link. [#4556](https://github.com/statamic/cms/issues/4556) by @jackmcdade



## 3.2.17 (2021-10-20)

### What's new
- Ability to add additional toast notifications from PHP. [#4449](https://github.com/statamic/cms/issues/4449) by @fjahn
- Add ability to assign user groups when registering. [#4529](https://github.com/statamic/cms/issues/4529) by @jacksleight
- The "remember me" feature is configurable for OAuth. [#4415](https://github.com/statamic/cms/issues/4415) by @samspinoy

### What's improved
- Update French translations. [#4531](https://github.com/statamic/cms/issues/4531) by @ebeauchamps
- Improve UI for selecting user groups/roles, and for containers in Markdown and Bard fields. [#4539](https://github.com/statamic/cms/issues/4539) by @jasonvarga

### What's fixed
- Fix a number of issues with select (and similar) fieldtypes. [#4483](https://github.com/statamic/cms/issues/4483) by @jasonvarga
- Fix reversing of entries when re-ordering a `desc` ordered collection. [#4532](https://github.com/statamic/cms/issues/4532) by @jesseleite
- Speed up the recently added fieldtype input debouncing. [#4470](https://github.com/statamic/cms/issues/4470) by @jasonvarga
- Fix entry taxonomization indexing for existing terms. [#4530](https://github.com/statamic/cms/issues/4530) by @jesseleite
- Fix a couple of issues regarding the `User::fromUser()` method when using Eloquent. [#4500](https://github.com/statamic/cms/issues/4500) by @jesseleite



## 3.2.16 (2021-10-14)

### What's improved
- Improve IDE Autocompletion of `Blink` facade. [#4466](https://github.com/statamic/cms/issues/4466) by @duncanmcclean

### What's fixed
- Fix relationship fieldtype request query length limit. [#4484](https://github.com/statamic/cms/issues/4484) by @jesseleite
- Fix issue with Glide signature and Laravel Octane. [#4473](https://github.com/statamic/cms/issues/4473) by @riasvdv
- Fix multisite entry blueprint logic. [#4465](https://github.com/statamic/cms/issues/4465) by @jasonvarga
- Fix fieldtype key and label translations. [#4458](https://github.com/statamic/cms/issues/4458) by @ebeauchamps
- Fix styles of lists in Markdown Preview. [#4480](https://github.com/statamic/cms/issues/4480) by @duncanmcclean
- Fix Bard codeblock margin. [#4482](https://github.com/statamic/cms/issues/4482) by @stvnthomas



## 3.2.15 (2021-10-12)

### What's new
- Entries may be propagated to other sites automatically on creation. [#3304](https://github.com/statamic/cms/issues/3304) by @duncanmcclean
- Slugs may be shown on a collection's tree view. [#4444](https://github.com/statamic/cms/issues/4444) by @tobiasholst
- You can query entries' `blueprint` fields in GraphQL. [#4416](https://github.com/statamic/cms/issues/4416) by @dmgawel

### What's improved
- When creating a new localized entry, the published toggle will now match the origin entry's status. [#4432](https://github.com/statamic/cms/issues/4432) by @jesseleite

### What's fixed
- Fix incompatibility with latest version of Laravel. [#4456](https://github.com/statamic/cms/issues/4456) by @jasonvarga
- Fix Bard reactivity issue [#4438](https://github.com/statamic/cms/issues/4438) by @tobiasholst



## 3.2.14 (2021-10-08)

### What's improved
- Updated German translations. [#4429](https://github.com/statamic/cms/issues/4429) by @helloDanuk

### What's fixed
- Fieldtype titles are translated separately to prevent conflicts with common words. [#4423](https://github.com/statamic/cms/issues/4423) by @jasonvarga
- Collection entry counts are site specific. [#4424](https://github.com/statamic/cms/issues/4424) by @jasonvarga
- Fixed issue where IDs are shown instead of titles in relationship fieldtypes when using Eloquent.  [#4422](https://github.com/statamic/cms/issues/4422) by @tobiasholst



## 3.2.13 (2021-10-07)

### What's improved
- Update Dutch translations. [#4413](https://github.com/statamic/cms/issues/4413) by @robdekort
- Update French translations. [#4411](https://github.com/statamic/cms/issues/4411) by @ebeauchamps

### What's fixed
- Fix lost asset meta on move / rename. [#4412](https://github.com/statamic/cms/issues/4412) by @jesseleite



## 3.2.12 (2021-10-06)

### What's improved
- Added debouncing to a number of fieldtypes to prevent slowdowns in some situations. [#4393](https://github.com/statamic/cms/issues/4393)
- Updated French translations [#4382](https://github.com/statamic/cms/issues/4382)

### What's fixed
- Fixed Bard's floating toolbar button styles leaking outside of the toolbar. [#4383](https://github.com/statamic/cms/issues/4383)
- Use separate first/last name fields in the user listing and wizard when applicable. [#4408](https://github.com/statamic/cms/issues/4408) [#4399](https://github.com/statamic/cms/issues/4399)
- Fix issue where enabling a site on a taxonomy would not show the terms until the cache is cleared. [#4400](https://github.com/statamic/cms/issues/4400)
- Add missing dimensions icon dimensions. [#4396](https://github.com/statamic/cms/issues/4396)
- Bump `composer/composer` in test suite. [#4401](https://github.com/statamic/cms/issues/4401)



## 3.2.11 (2021-10-04)

### What's improved
- Updated German translations. [#4373](https://github.com/statamic/cms/issues/4373)

### What's fixed
- Added `Cascade::hydrated()` callback method so you can manipulate its data after being hydrated. [#4359](https://github.com/statamic/cms/issues/4359)
- Fix extra live preview data not being in view. [#4359](https://github.com/statamic/cms/issues/4103)
- Make `pluck` modifier work with arrays. [#4374](https://github.com/statamic/cms/issues/4374)
- Fix `parent` tag not finding the parent in some cases. [#4345](https://github.com/statamic/cms/issues/4345)
- `Search::indexExists()` returns `false` rather than throwing an exception. [#4244](https://github.com/statamic/cms/issues/4244)



## 3.2.10 (2021-09-30)

### What's new
- Add `ensureFieldsInSection` method to add multiple fields at the same time. [#4333](https://github.com/statamic/cms/issues/4333)

### What's fixed
- Fix taxonomy terms not returning accurate entries or counts when using certain combinations of collections and multisite. [#4335](https://github.com/statamic/cms/issues/4335)



## 3.2.9 (2021-09-28)

### What's new
- The `group_by` modifier can now be looped over, use nested values, and handles dates. [#4322](https://github.com/statamic/cms/issues/4322)
- Added a `split` modifier. [#4305](https://github.com/statamic/cms/issues/4305)

### What's improved
- Updated French, German, Swiss, and Russian translations. [#4332](https://github.com/statamic/cms/issues/4332) [#4311](https://github.com/statamic/cms/issues/4311) [#4306](https://github.com/statamic/cms/issues/4306)
- Return queries from `QueriesConditions` trait. [#4312](https://github.com/statamic/cms/issues/4312)
- Improve IDE completion of `GraphQL` facade. [#4307](https://github.com/statamic/cms/issues/4307)

### What's fixed
- Fixed `User` class not being overridable. [#4243](https://github.com/statamic/cms/issues/4243)
- Fixed `users` fieldtype outputting too much data. [#4243](https://github.com/statamic/cms/issues/4243)
- Don't show "toggle all" checkbox in the asset selector if only one file is selectable. [#4309](https://github.com/statamic/cms/issues/4309)
- Fix pages that start with the CP route, but not actually within the CP, being considered a CP route. (e.g. `/cpa`) [#4324](https://github.com/statamic/cms/issues/4324)
- Support default values on all applicable form inputs. [#4323](https://github.com/statamic/cms/issues/4323)



## 3.2.8 (2021-09-24)

### What's new
- Add a `format_translated` modifier to get translated Carbon dates. [#4272](https://github.com/statamic/cms/issues/4272)

### What's fixed
- Localized entries with explicit `null` values will no longer inherit their origin's values. [#4301](https://github.com/statamic/cms/issues/4301)
- Fix slow stack selector listing in the `entries` fieldtype. [#4302](https://github.com/statamic/cms/issues/4302)
- Fix error when editing certain imported fields in the blueprint editor. [#4298](https://github.com/statamic/cms/issues/4298)
- Fix overzealous field blink cache that causes data to remain across entries when using the SSG. [#4303](https://github.com/statamic/cms/issues/4303)
- Fix another giant SVG icon. [488c8aca5](https://github.com/statamic/cms/commit/488c8aca5)



## 3.2.7 (2021-09-23)

### What's new
- Add `partial:exists` and `partial:if_exists` tags. [#4296](https://github.com/statamic/cms/issues/4296)

### What's fixed
- Localize the `parent` tag. [#4294](https://github.com/statamic/cms/issues/4294)
- Fix responsiveness of more SVG icons. [#4295](https://github.com/statamic/cms/issues/4295) [6773a7f7b](https://github.com/statamic/cms/commit/6773a7f7b) [ee498c02d](https://github.com/statamic/cms/commit/ee498c02d)



## 3.2.6 (2021-09-21)

### What's new
- When creating a localization of an entry, the slug becomes reactive to the title field again. [#4292](https://github.com/statamic/cms/issues/4292)
- Add a Site column to entry listings when using multisite. [#4279](https://github.com/statamic/cms/issues/4279)

### What's improved
- German translations. [#4283](https://github.com/statamic/cms/issues/4283)

### What's fixed
- Fix Replicator set picker popover going the wrong direction. [#2966](https://github.com/statamic/cms/issues/2966)
- Fix Globals nav and listing causing errors when using multisite. [#4289](https://github.com/statamic/cms/issues/4289)
- Fixed responsiveness of SVG icons. [#4285](https://github.com/statamic/cms/issues/4285)
- Added missing translation. [#4282](https://github.com/statamic/cms/issues/4282)



## 3.2.5 (2021-09-17)

### What's improved
- A number of licensing UX improvements. [#4262](https://github.com/statamic/cms/issues/4262)
- Added Russian translations. [#4263](https://github.com/statamic/cms/issues/4263)
- Updated French translations. [#4255](https://github.com/statamic/cms/issues/4255)
- The Dashboard item is removed from the nav when there are no widgets. [#4266](https://github.com/statamic/cms/issues/4266)



## 3.2.4 (2021-09-09)

### What's fixed
- Fix issue where Bards inside Replicators wouldn't validate. [#4241](https://github.com/statamic/cms/issues/4241)



## 3.2.3 (2021-09-09)

### What's new
- Add `support:zip-blueprint` command. [#3740](https://github.com/statamic/cms/issues/3740)
- Ability to position instructions below the field. [#4157](https://github.com/statamic/cms/issues/4157)

### What's improved
- The `collection` widget's title is now a link. [#4215](https://github.com/statamic/cms/issues/4215)
- Update Dutch translations. [#4207](https://github.com/statamic/cms/issues/4207)

### What's fixed
- Fix issue where newly created asset folders wouldn't show on reload. [#4176](https://github.com/statamic/cms/issues/4176)
- Make the `site:clear` command clear trees. [#4231](https://github.com/statamic/cms/issues/4231)
- Bring back the HTML field on the HTML fieldtype so you can HTML in your HTML field. [a3f7caabb](https://github.com/statamic/cms/commit/a3f7caabb)
- Read inline SVGs from Composer vendor directory which improves Vapor support. [#4216](https://github.com/statamic/cms/issues/4216)
- Escape user input on git commands. [#4220](https://github.com/statamic/cms/issues/4220)
- Validate replicator as an array. [#4212](https://github.com/statamic/cms/issues/4212)



## 3.2.2 (2021-09-01)

### What's improved
- Added more loop variables to the `nav` tag. [#4195](https://github.com/statamic/cms/issues/4195)
- Update Dutch translations. [#4185](https://github.com/statamic/cms/issues/4185)

### What's fixed
- Fix Starter Kits not being installable on Windows [#4202](https://github.com/statamic/cms/issues/4202)
- Fix Control Panel updater on Windows.  [#4198](https://github.com/statamic/cms/issues/4198)
- Fix Live Preview and Visit URL icons. [e67c3fc53](https://github.com/statamic/cms/commit/e67c3fc53)
- Fix Control Panel side nav height. [statamic/ideas#313](https://github.com/statamic/ideas/issues/313)
- Fix form submissions responses not being returned as JSON. [#4186](https://github.com/statamic/cms/issues/4186)
- Prevent error on empty bard fields, when they're configured to save HTML. [#4197](https://github.com/statamic/cms/issues/4197)
- Fix avatars overlaying incorrectly. [#4196](https://github.com/statamic/cms/issues/4196)



## 3.2.1 (2021-08-26)

### What's improved
- Updated French and German translations. [#4182](https://github.com/statamic/cms/issues/4182) [#4171](https://github.com/statamic/cms/issues/4171) [#4175](https://github.com/statamic/cms/issues/4175) [#4169](https://github.com/statamic/cms/issues/4169)

### What's fixed
- Fix error using `nav:breadcrumbs` on a taxonomy page. [#4179](https://github.com/statamic/cms/issues/4179)
- Fix missing `is_current` in `nav:breadcrumbs` tag by allowing `Page`s to have supplemental values. [#4178](https://github.com/statamic/cms/issues/4178)
- Removed outdated `Blueprint::all()` IDE hint. [#4172](https://github.com/statamic/cms/issues/4172)



## 3.2.0 (2021-08-24)

### What's new
- Official 3.2 release! 🎉

### What's fixed
- References to assets in links in Bard fields will get updated. [#4152](https://github.com/statamic/cms/issues/4152)
- Adjusted nav item editor instructions. [#4142](https://github.com/statamic/cms/issues/4142)
- Removed the warning when renaming assets. [#4141](https://github.com/statamic/cms/issues/4141)
- Changes from 3.1



## 3.2.0-beta.1 (2021-08-17)

### What's new
- A brand new Starter Kit experience that's objectively better in every possible way (just you wait and see). [#3755](https://github.com/statamic/cms/issues/3755)
- Navs can now have their own blueprints. 🎉 [#3941](https://github.com/statamic/cms/issues/3941)
- Addon/extension `make` commands now do all the boilerplate work for you, including wiring up `webpack` because nobody wants to do that. [#3965](https://github.com/statamic/cms/issues/3965)
- An entire Pringles can full of UI improvements that definitely doesn't have a fake snake coiled up inside. [#3967](https://github.com/statamic/cms/issues/3967)
- Added Alpine.js to the Control Panel. [#3903](https://github.com/statamic/cms/issues/3903)
- You can now select multiple rows in CP tables by clicking one, holding down shift, and clicking another. [#3907](https://github.com/statamic/cms/issues/3907)
- References get automatically updated throughout content when you move or rename assets and terms. [#3850](https://github.com/statamic/cms/issues/3850) [#3912](https://github.com/statamic/cms/issues/3912)
- Nav and collection tree items are now are collapsible. [#3899](https://github.com/statamic/cms/issues/3899)
- Added a pagination size selector to the asset browser. [#3957](https://github.com/statamic/cms/issues/3957)

### What's changing
- `cmd`+`s` now does a _quick_ save (and `cmd`+`return` does the full thing). [#3910](https://github.com/statamic/cms/issues/3910)

### What's fixed
- Fixed git error when using symlinks. [#4062](https://github.com/statamic/cms/issues/4062)
- Prevent an error when users move or rename assets. [#4068](https://github.com/statamic/cms/issues/4068)
- The `site:clear` command will no longer remove the default filesystem disk configs.



## 3.1.35 (2021-08-24)

### What's new
- Taxonomy terms may be live previewed. [#4145](https://github.com/statamic/cms/issues/4145)
- The `foreach` tag supports dynamic variables.  [#4012](https://github.com/statamic/cms/issues/4012)
- The `video` fieldtype's placeholder may be customized. [#4162](https://github.com/statamic/cms/issues/4162)

### What's fixed
- Fix missing environment variables when updating through the CP using Laravel Sail.  [#4027](https://github.com/statamic/cms/issues/4027)
- Fix `crop_focal` usage in Glide presets. [#4041](https://github.com/statamic/cms/issues/4041)
- Fix `nav` and `nav:breadcrumbs` tags showing incorrectly showing redirected items as current. [#4058](https://github.com/statamic/cms/issues/4058)
- Fix date column on form submissions table. [#3969](https://github.com/statamic/cms/issues/3969)
- Make the `as` modifier work with collections. [#4130](https://github.com/statamic/cms/issues/4130)
- In the `static:warm` command, fix missing requests, and show errors for failed requests. [#4128](https://github.com/statamic/cms/issues/4128)
- Fix term `title` not taking the supplemented value into account. [#4153](https://github.com/statamic/cms/issues/4153)
- Fix CP nav items not being marked as active when there's a query string. [#4149](https://github.com/statamic/cms/issues/4149)
- Fix the `link` fieldtype's perpetual dirty state [#4148](https://github.com/statamic/cms/issues/4148)
- When creating a blueprint, the title will get slugified to prevent colons and question marks. [#4143](https://github.com/statamic/cms/issues/4143)



## 3.1.34 (2021-08-17)

### What's new
- Add `add_slashes` modifier. [74208d23e](https://github.com/statamic/cms/commit/74208d23e)
- Add `getKey` method to `User` class. [#4122](https://github.com/statamic/cms/issues/4122)

### What's improved
- Adjusted German translations. [#4126](https://github.com/statamic/cms/issues/4126)
- Align command descriptions. [#4125](https://github.com/statamic/cms/issues/4125)

### What's fixed
- Fix data-table's rounded corners hover state. [1ea06666b](https://github.com/statamic/cms/commit/1ea06666b)



## 3.1.33 (2021-08-13)

### What's new
- Add Laravel Nova and Horizon links to CP. [#4076](https://github.com/statamic/cms/issues/4076) [#4074](https://github.com/statamic/cms/issues/4074)

### What's improved
- Updated French and German translations. [#4057](https://github.com/statamic/cms/issues/4057) [#4078](https://github.com/statamic/cms/issues/4078)

### What's fixed
- Fix GraphQL error when trying to get `parent` entry. [#3971](https://github.com/statamic/cms/issues/3971)
- GraphQL uses floats instead of integers for image dimensions. [#4107](https://github.com/statamic/cms/issues/4107)
- The `video` fieldtype no longer strips the `?` from YouTube URLs. [#4104](https://github.com/statamic/cms/issues/4104)
- Add `password_activations` table to the `auth:migration` command stub. [#4079](https://github.com/statamic/cms/issues/4079)
- Update the config stubs used by the `clear:site` command. [#4060](https://github.com/statamic/cms/issues/4060)
- The `markdown` field's `cmd+left` behavior now works the way you expect it to. [ad0c05bb4](https://github.com/statamic/cms/commit/ad0c05bb4)
- Fix blueprint card corners. [#4103](https://github.com/statamic/cms/issues/4103)
- Fix tab overflow dropdown in LivePreview pane. [a1c3f5bdb](https://github.com/statamic/cms/commit/a1c3f5bdb)
- Hide "Add Set" button when there are no sets. [#4083](https://github.com/statamic/cms/issues/4083)
- Prevent showing the Laravel Telescope link when the user doesn't have permission. [#4075](https://github.com/statamic/cms/issues/4075)
- Fix view scaffolding tpyo. [#4077](https://github.com/statamic/cms/issues/4077)
- Add toggle for "create" config option on `entries` and `terms` fieldtypes. [#4069](https://github.com/statamic/cms/issues/4069)
- Bump `path-parse` from 1.0.6 to 1.0.7 [#4110](https://github.com/statamic/cms/issues/4110)
- Remove unused `tar` dependency. [c963ac8b5](https://github.com/statamic/cms/commit/c963ac8b5)
- Fix QueriesConditionTest [#4113](https://github.com/statamic/cms/issues/4113)
- Add more assertions for ternary conditions inside tag parameters [#4111](https://github.com/statamic/cms/issues/4111)



## 3.1.32 (2021-07-28)

### What's fixed
- When we designed the [tab overflow](https://github.com/statamic/cms/issues/4051) UI, we neglected the other tabs in the control panel. They look like tabs again.

## 3.1.31 (2021-07-28)

### What's new
- Ability to query individual entries in a specific site using GraphQL. [#4055](https://github.com/statamic/cms/issues/4055)

### What's improved
- Publish form tabs now overflow into a dropdown when there's no more room. [#4051](https://github.com/statamic/cms/issues/4051)
- Field handles are shown when hovering over labels for a moment. [statamic/ideas#302](https://github.com/statamic/ideas/issues/302)

### What's fixed
- Fix newly uploaded assets showing incorrect metadata. [#4059](https://github.com/statamic/cms/issues/4059)
- Fix updating of entry's `author` field when user doesn't have permission to edit author. [#4052](https://github.com/statamic/cms/issues/4052)



## 3.1.30 (2021-07-26)

### What's new
- Added a command to warm the static cache. [#4016](https://github.com/statamic/cms/issues/4016)

### What's improved
- A more helpful exception is thrown when editing an entry that has an invalid blueprint. [#3977](https://github.com/statamic/cms/issues/3977)

### What's fixed
- Fix asset editor overflow issues. [#4043](https://github.com/statamic/cms/issues/4043)
- Fix tree path issue on Windows. [#4024](https://github.com/statamic/cms/issues/4024)
- Fix issue where video fieldtypes would prevent asset selection. [#3978](https://github.com/statamic/cms/issues/3978)



## 3.1.29 (2021-07-16)

### What's fixed
- Fix validation on blueprint editor. [#4015](https://github.com/statamic/cms/issues/4015)



## 3.1.28 (2021-07-15)

### What's new
- The `link` fieldtype can have its collections specified, and it defaults to only collections with routes. [#3973](https://github.com/statamic/cms/issues/3973)
- Sites can now have arbitrary attributes. [#3996](https://github.com/statamic/cms/issues/3996)
- Added GraphQL support for the `array` fieldtype. [#3972](https://github.com/statamic/cms/issues/3972)
- Added a `session:has` tag. [#3958](https://github.com/statamic/cms/issues/3958)

### What's improved
- The blueprint builder will prevent you from adding fields with reserved words. [#3989](https://github.com/statamic/cms/issues/3989)
- The blueprint builder will allow you to set default field values.  [#3982](https://github.com/statamic/cms/issues/3982)
- The collection scaffolder now just creates views. [#3997](https://github.com/statamic/cms/issues/3997)
- In listings that only ever require a single selection, you no longer need to unselect before selecting its replacement. [#3950](https://github.com/statamic/cms/issues/3950)

### What's fixed
- Fix "create navigation" button not appearing when you have permission. [#4005](https://github.com/statamic/cms/issues/4005)
- Fix asset meta data disappearing when renaming programmatically. [#3964](https://github.com/statamic/cms/issues/3964)
- Collection trees will be deleted when setting a collection to not orderable. [#3901](https://github.com/statamic/cms/issues/3901)
- Prevent video previews blowing out the UI of the asset editor. [#3975](https://github.com/statamic/cms/issues/3975)
- Support collections in the `reverse` modifier. [#4003](https://github.com/statamic/cms/issues/4003)
- Prevent the Live Preview toolbar covering the Bard toolbar. [#3979](https://github.com/statamic/cms/issues/3979)
- Tree files are ignored if they don't have a matching collection. [#3948](https://github.com/statamic/cms/issues/3948)
- Consolidate the Stache's `getItemFilter` and `getFileFilter` methods. [#4001](https://github.com/statamic/cms/issues/4001)
- Fix `search` tag when the `as` param is used without `paginate`. [#4000](https://github.com/statamic/cms/issues/4000)
- Fix static caching invalidation mismatch when using trusted proxies and SSL. [#3939](https://github.com/statamic/cms/issues/3939)
- Fix removing users from groups when using Eloquent. [#3951](https://github.com/statamic/cms/issues/3951)
- Fix table word wrap weirdness. [#2550](https://github.com/statamic/cms/issues/2550)
- Fix `code` fieldtype not loading, and `textarea` fieldtype not being the correct height when in inactive tabs. [#3955](https://github.com/statamic/cms/issues/3955)
- Fix site specific views not loading. [#3944](https://github.com/statamic/cms/issues/3944)



## 3.1.27 (2021-07-01)

### What's improved
- Structure entry eager loading is conditional, and won't happen when loading front-end pages. [#3540](https://github.com/statamic/cms/issues/3540)

### What's fixed
- Only update Stache indexes when they aren't cached at all yet. [#3936](https://github.com/statamic/cms/issues/3936)
- Fix `is_parent` being `true` for the home page in the `nav` tag when your site is defined with a full URL. [#3900](https://github.com/statamic/cms/issues/3900)
- Fix error when getting the dimensions for a zero byte image. [#3935](https://github.com/statamic/cms/issues/3935)
- That also prevents corrupt images from constantly recalculating their dimensions.
- Fix `dimensions` validation rule on `assets` fields. [#3922](https://github.com/statamic/cms/issues/3922)
- Filter out `import` fields from the "add existing field" pane in the Blueprint builder, which was causing JS errors. [#3924](https://github.com/statamic/cms/issues/3924)
- Make Grid column squeezing rules more specific, which fixes a derpy `date` field. [#3917](https://github.com/statamic/cms/issues/3917)
- Check permissions for the "Create" button on the `entries` fieldtype. [#3906](https://github.com/statamic/cms/issues/3906)
- Fix `integer` fieldtype focus state. [6211855ad](https://github.com/statamic/cms/commit/6211855ad)
- Fix `isLowerCase` method casing. [9f05530bf](https://github.com/statamic/cms/commit/9f05530bf)
- Fix random invalid popper reference errors. [d8a0f52b9](https://github.com/statamic/cms/commit/d8a0f52b9)



## 3.1.26 (2021-06-22)

### What's new
- The `View::make()` method can now accept data.
- Added a `View::first()` method that uses the first view that exists in a given array. [#3880](https://github.com/statamic/cms/issues/3880)


### What's fixed
- Fixed pagination in the `search:results` tag. [#3894](https://github.com/statamic/cms/issues/3894)
- Static caching: Collection-based term URLs get invalidated when saving a term. [#3884](https://github.com/statamic/cms/issues/3884)
- Static caching: Reordering a collection will invalidate the URL where it's mounted. [#3885](https://github.com/statamic/cms/issues/3885)
- Static caching: Saving a nav tree will trigger invalidation. [#3882](https://github.com/statamic/cms/issues/3882)
- Prevent error for entries with `layout: false`, or routes with `layout: false`/`null`. [#3893](https://github.com/statamic/cms/issues/3893)
- Apply field config `classes` to `grid` fields. [#3881](https://github.com/statamic/cms/issues/3881)
- Improve handling of creating terms in a non-default site. [#3441](https://github.com/statamic/cms/issues/3441)
- Fix errors when importing single fields into Blueprints. [#3249](https://github.com/statamic/cms/issues/3249)
- Prevent seeing asset breadcrumbs when navigation is restricted. [#3873](https://github.com/statamic/cms/issues/3873)
- Fixed the "Create Folder" field not gaining focus in some browsers. [#3874](https://github.com/statamic/cms/issues/3874)
- Bump `striptags` from 3.1.1 to 3.2.0 [#3879](https://github.com/statamic/cms/issues/3879)


## 3.1.25 (2021-06-18)

### What's new
- Support for `.antlers.xml` views which automatically set the response type to `text/xml`. [#3855](https://github.com/statamic/cms/issues/3855)
- You can add more fieldtypes to the selector when building Form blueprints. [#3866](https://github.com/statamic/cms/issues/3866)
- You can set the `width` on `grid` sub-fields in table mode. [#3867](https://github.com/statamic/cms/issues/3867)

### What's improved
- When using full-measure static caching, pages with really long query strings will fall back to half-measure caching. [#3864](https://github.com/statamic/cms/issues/3864)

### What's fixed
- Fix filtering of taxonomy terms by collection. [#3870](https://github.com/statamic/cms/issues/3870)
- Term files will always be created when using the `terms` fieldtype. [#3852](https://github.com/statamic/cms/issues/3852)
- Fix wrong asset container with similar URLs being resolved. [#3858](https://github.com/statamic/cms/issues/3858)
- Prevent dispatching invalidation jobs when static caching is disabled. [#3869](https://github.com/statamic/cms/issues/3869)



## 3.1.24 (2021-06-16)

### What's new
- Add support for defining default password validation rules. [#3823](https://github.com/statamic/cms/3823)

### What's fixed
- Markdown fieldtype previews are rendered server side so you can see custom parsers. [#3859](https://github.com/statamic/cms/3859)
- Prevent static caching error when visiting a URL with a really long query string. [#3860](https://github.com/statamic/cms/3860)
- Fix the size of SVGs in the assets fieldtype when in list mode. [#3854](https://github.com/statamic/cms/3854)



## 3.1.23 (2021-06-14)

### What's improved
- Updated German, French, and Dutch translations [#3843](https://github.com/statamic/cms/issues/3843) [#3838](https://github.com/statamic/cms/issues/3838) [#3841](https://github.com/statamic/cms/issues/3841)

### What's fixed
- Fixed validation error when saving entries in a strutured collection without a route. [#3847](https://github.com/statamic/cms/issues/3847)
- Prevent an error when selecting an entry to mount to a collection. [#3846](https://github.com/statamic/cms/issues/3846)
- Assets can now access their `mime_type` in templates. [c5858990f](https://github.com/statamic/cms/commit/c5858990f)



## 3.1.22 (2021-06-11)

### What's new
- Action classes can customize their toast messages. [#3822](https://github.com/statamic/cms/issues/3822)
- Sites may specify text direction. [#3815](https://github.com/statamic/cms/issues/3815)
- Added `form` to Submission. [#3792](https://github.com/statamic/cms/issues/3792)
- Added `width` attribute to DataList's Table component. [#3762](https://github.com/statamic/cms/issues/3762)
- Added `maxlength` to the views of form fields that have a `character_limit` set. [#3797](https://github.com/statamic/cms/issues/3797)

### What's improved
- Updated Dutch translations. [#3834](https://github.com/statamic/cms/issues/3834)

### What's fixed
- Fixed issue where ticking many items in a listing could fail. [#3298](https://github.com/statamic/cms/issues/3298)
- Fixed `fatal: not a git repository` errors when using symlinks. [#3829](https://github.com/statamic/cms/issues/3829)
- Prevented the "Create Fieldset" button disappearing. [#3821](https://github.com/statamic/cms/issues/3821)
- Added a Submission typehint. [370cdc4ea](https://github.com/statamic/cms/commit/370cdc4ea)
- Bump browserslist from 4.12.2 to 4.16.6 [#3769](https://github.com/statamic/cms/issues/3769)



## 3.1.21 (2021-06-09)

### What's new
- The `redirect` tag will pass along route parameters when targeting a named route. [#3801](https://github.com/statamic/cms/issues/3801)

### What's fixed
- Fix entry slug or date changes not being reflected in filename. [#3816](https://github.com/statamic/cms/issues/3816)
- Fix incorrect blueprint being saved to localized entry files. [#3818](https://github.com/statamic/cms/issues/3818)
- Fix error when attempting to parse an `image` validation rule. [#3812](https://github.com/statamic/cms/issues/3812)



## 3.1.20 (2021-06-08)

### What's fixed
- URI uniqueness is validated per site. [#3808](https://github.com/statamic/cms/issues/3808)
- Prevent an infinite loop when you manually create an entry file without an ID. [#3807](https://github.com/statamic/cms/issues/3807)



## 3.1.19 (2021-06-07)

### What's new
- Allow duplicate entry slugs (mainly so you can have entries of the same slug in different positions of a tree.) [#3671](https://github.com/statamic/cms/issues/3671)
- Validation replacements. [#3690](https://github.com/statamic/cms/issues/3690)
- Added an `installed` tag to check for packages within Antlers templates. [#3800](https://github.com/statamic/cms/issues/3800)

### What's fixed
- The `blueprint` is always saved to an entry. [#3786](https://github.com/statamic/cms/issues/3786)
- Fix support for multiline `@{{ }}` noparse tags. [#3785](https://github.com/statamic/cms/issues/3785)
- Bump dns-packet from 1.3.1 to 1.3.4 [#3779](https://github.com/statamic/cms/issues/3779)



## 3.1.18 (2021-05-28)

### What's improved
- Updated Dutch and French translations. [#3781](https://github.com/statamic/cms/issues/3781) [#3777](https://github.com/statamic/cms/issues/3777)

### What's fixed

- Fix `@{{ }}` noparse tags with nested braces. [#3784](https://github.com/statamic/cms/issues/3784)
- Fix an issue where a Grid with `min_rows` inside a Replicator wouldn't work by passing along pre-processed values. [#3782](https://github.com/statamic/cms/issues/3782)



## 3.1.17 (2021-05-26)

### What's improved
- Support underscored partials in a partials directory. [statamic/ideas#305](https://github.com/statamic/ideas/issues/305)

### What's fixed
- A bunch of date related fixes. [#3730](https://github.com/statamic/cms/issues/3730)
- Fix and improve Stache path handling. Fixes a couple of term related errors. [#3768](https://github.com/statamic/cms/issues/3768)
- Fix modifiers not working with dynamic array keys. [#3737](https://github.com/statamic/cms/issues/3737)
- Fix an error when using the `locales` tag on non-content routes. [#3754](https://github.com/statamic/cms/issues/3754)
- Fix an updater error on certain environments. [#3734](https://github.com/statamic/cms/issues/3734)



## 3.1.16 (2021-05-20)

### What's fixed
- Reverted the lodash and underscore upgrades from 3.1.15 temporarily. [#3750](https://github.com/statamic/cms/issues/3750)



## 3.1.15 (2021-05-20)

### What's new
- You can programmatically get and set a user's preferred locale more easily. [#3725](https://github.com/statamic/cms/issues/3725)
- You can customize a Collection's "Create Entry" text. [#3586](https://github.com/statamic/cms/issues/3586)

### What's improved
- The Bard link picker will autofocus the URL input. [#3741](https://github.com/statamic/cms/issues/3741)
- Updated French translations [#3718](https://github.com/statamic/cms/issues/3718) [#3716](https://github.com/statamic/cms/issues/3716)

### What's fixed
- Fix issue where the site URL sometimes would be incorrect, causing incorrect behavior in the `nav:breadcrumbs` tag, and likely other places. [#3695](https://github.com/statamic/cms/issues/3695)
- Fix the `locales` tag only working for entries. [#3689](https://github.com/statamic/cms/issues/3689)
- Fix asset editor not being editable even if you have permission. [#3743](https://github.com/statamic/cms/issues/3743)
- Prevent mounting an entry from the same collection onto itself. [#3731](https://github.com/statamic/cms/issues/3731)
- The `entries` fieldtype filters out unpublished entries when augmenting. [#3544](https://github.com/statamic/cms/issues/3544)
- Typehint the Submission interface in the form email class so custom implementations can be used. [#3596](https://github.com/statamic/cms/issues/3596)
- Bump underscore from 1.9.2 to 1.12.1 [#3662](https://github.com/statamic/cms/issues/3662)
- Bump lodash from 4.17.19 to 4.17.21 [#3672](https://github.com/statamic/cms/issues/3672)



## 3.1.14 (2021-05-14)

### What's new
- Add Bard node extension helper. [#3657](https://github.com/statamic/cms/issues/3657)

### What's improved
- Add HTML fieldtype icon. [247364cbb](https://github.com/statamic/cms/commit/247364cbb)
- Update Spanish, German, Dutch, and French Translations [#3706](https://github.com/statamic/cms/issues/3706) [#3674](https://github.com/statamic/cms/issues/3674) [#3703](https://github.com/statamic/cms/issues/3703) [#3688](https://github.com/statamic/cms/issues/3688)

### What's fixed
- Fix avatar URLs for some situations. [468a55864](https://github.com/statamic/cms/commit/468a55864)
- Fix error when selecting certain collections in a Bard fieldtype. [#3709](https://github.com/statamic/cms/issues/3709)
- Fix array fieldtype always being dirty. [#3704](https://github.com/statamic/cms/issues/3704)
- Fix GraphQL error in globals and terms. [#3711](https://github.com/statamic/cms/issues/3711)
- Fix Bard z-index issue. [#3694](https://github.com/statamic/cms/issues/3694)
- Fix SVG Dimensions. [#3702](https://github.com/statamic/cms/issues/3702)
- Explicitly use Stringy for `Str::replace()`. [#3698](https://github.com/statamic/cms/issues/3698)
- Bump codemirror from 5.55.0 to 5.58.2. [#3691](https://github.com/statamic/cms/issues/3691)
- Bump url-parse from 1.4.7 to 1.5.1. [#3664](https://github.com/statamic/cms/issues/3664)
- Bump hosted-git-info from 2.8.8 to 2.8.9. [#3676](https://github.com/statamic/cms/issues/3676)



## 3.1.13 (2021-05-10)

### What's improved
- In Bard, display the asset container option when using the link or image buttons. [#3665](https://github.com/statamic/cms/issues/3665)
- Make dropdown items links, letting you open them in new tabs. [#3667](https://github.com/statamic/cms/issues/3667)

### What's fixed
- Update tracked keys when saving and deleting [#3684](https://github.com/statamic/cms/issues/3684)
- Bard link picker only show entries for collections with a route. [#3679](https://github.com/statamic/cms/issues/3679)
- Separate the title and optional translation. [#3675](https://github.com/statamic/cms/issues/3675)
- Fix Bard error when linked entries and assets are deleted. [#3678](https://github.com/statamic/cms/issues/3678)
- Fix `date` fieldtype's `time_enabled` option [#3661](https://github.com/statamic/cms/issues/3661)
- Fix `link` fieldtype alignment. [83aededfe](https://github.com/statamic/cms/commit/83aededfe)
- Fix YAML fence when dumping multiline string as last key [#3663](https://github.com/statamic/cms/issues/3663)
- Fix "Create Fieldset" button not displaying. [#3645](https://github.com/statamic/cms/issues/3645)



## 3.1.12 (2021-05-06)

### What's new
- Added Duplicate ID tracking with Control Panel and CLI reviewing options. [#3619](https://github.com/statamic/cms/issues/3619)
- You can replace ProseMirror nodes and marks with custom ones. [#3648](https://github.com/statamic/cms/issues/3648)

### What's improved
- Added `required` attributes to dynamic form field html. [#3592](https://github.com/statamic/cms/issues/3592)
- Updated German translations. [#3607](https://github.com/statamic/cms/issues/3607)

### What's fixed
- Fix a bunch of Stache issues. [#3619](https://github.com/statamic/cms/issues/3619) [#3616](https://github.com/statamic/cms/issues/3616)
- Fix augmentation fallback behavior [#3660](https://github.com/statamic/cms/issues/3660)
- Fix `trans_choice` Tag [#3650](https://github.com/statamic/cms/issues/3650)
- Fix `link` fieldtype not showing the saved value. [#3637](https://github.com/statamic/cms/issues/3637)
- Fix localizable Grid fields in stacked mode being read only. [#3518](https://github.com/statamic/cms/issues/3518)
- Add asset selector to Bard link toolbar. [#3591](https://github.com/statamic/cms/issues/3591)
- Favor authors value in Stache index [#3617](https://github.com/statamic/cms/issues/3617)
- Bump composer requirement, of composer. [#3653](https://github.com/statamic/cms/issues/3653)



## 3.1.11 (2021-04-28)

### What's improved
- Assets uploaded in the selector stack will be automatically selected. [#3604](https://github.com/statamic/cms/issues/3604)
- Improved the UX of the `link` fieldtype. [#3605](https://github.com/statamic/cms/issues/3605)
- Updated French and German translations. [#3583](https://github.com/statamic/cms/issues/3583) [#3589](https://github.com/statamic/cms/issues/3589) [#3601](https://github.com/statamic/cms/issues/3601)

### What's fixed
- Fix relationship fieldtypes sometimes only showing IDs. [#3547](https://github.com/statamic/cms/issues/3547)
- Prevent regenerating asset meta file for non-images. [#3609](https://github.com/statamic/cms/issues/3609)
- Handle custom `authors` field. [#3599](https://github.com/statamic/cms/issues/3599)
- Cascade is reused on subsequent calls rather than rehydrating. [#3595](https://github.com/statamic/cms/issues/3595)
- Old input values are remembered in the `user:register_form`. [#3584](https://github.com/statamic/cms/issues/3584)
- Support collections in the `sentence_list` modifier. [#3593](https://github.com/statamic/cms/issues/3593)
- Support collections in the `option_list` modifier. [#3606](https://github.com/statamic/cms/issues/3606)
- Fix bard formatting inside links. [#3108](https://github.com/statamic/cms/issues/3108)



## 3.1.10 (2021-04-23)

### What's improved
- Improve Laravel Nova compatibility by avoiding conflicting routes. [#3543](https://github.com/statamic/cms/issues/3543)
- A read-only asset editor is now more read-only-er. [#3552](https://github.com/statamic/cms/issues/3552)
- Improved asset upload failure error messages. [#3560](https://github.com/statamic/cms/issues/3560)

### What's fixed
- The `link` and `path` tags use the `id` parameter to output urls for entries, etc. [#3576](https://github.com/statamic/cms/issues/3576)
- They'll use the original item's url if it doesn't exist in the current site. [#3579](https://github.com/statamic/cms/issues/3579)
- Fix the Collection edit screen not showing existing routes, and prevent an incorrect dirty state message. [#3581](https://github.com/statamic/cms/issues/3581)
- Fix issues where the Static Site Generator would sometimes leak data between pages. [#3562](https://github.com/statamic/cms/issues/3562)
- Fix set reordering for Bard and Replicator. [#3574](https://github.com/statamic/cms/issues/3574)
- Fix page not scrolling when dragging Bard sets. [#3571](https://github.com/statamic/cms/issues/3571)
- Fix images not displaying in Bard. [#3570](https://github.com/statamic/cms/issues/3570)
- Add missing red asterisk to required fields in a Bard or Replicator set. [#3572](https://github.com/statamic/cms/issues/3572)
- Fix issue where the first line after an image in Bard was not editable. [#3555](https://github.com/statamic/cms/issues/3555)
- Fix issue where you sometimes couldn't move the cursor in Bard. [#3559](https://github.com/statamic/cms/issues/3559)
- When using a collection widget with pagination, you don't get scrolled to the top of the page. [#3553](https://github.com/statamic/cms/issues/3553)
- Fix the missing delete action for asset folders. [#3582](https://github.com/statamic/cms/issues/3582)
- Bump ssri from 6.0.1 to 6.0.2. [#3549](https://github.com/statamic/cms/issues/3549)



## 3.1.9 (2021-04-19)

### What's improved
- Added header to disable Google's FLoC tracking by default. [#3545](https://github.com/statamic/cms/issues/3545)



## 3.1.8 (2021-04-16)

### What's fixed
- Fix n+1 user group and role queries when storing users in the database. [#3527](https://github.com/statamic/cms/issues/3527)
- Fix taxonomy not loading when your site has been configured with a subdirectory. [#3541](https://github.com/statamic/cms/issues/3541)



## 3.1.7 (2021-04-15)

### What's new
- The `link` and `path` tags can output URLs for entries, terms, etc. [#3530](https://github.com/statamic/cms/issues/3530)
- You can customize the table names for storing users in a database. [#3278](https://github.com/statamic/cms/issues/3278)
- Added a `urlWithoutRedirect` and `absoluteUrlWithoutRedirect` methods to entries and terms. [#3522](https://github.com/statamic/cms/issues/3522)

### What's improved
- Adjusted the UI for the site selector on the entry and term publish forms. [#3519](https://github.com/statamic/cms/issues/3519)

### What's fixed
- Localized entries can save empty values, which fixes not being able to override the values from the original entry. [#3531](https://github.com/statamic/cms/issues/3531)
- Private entries can be viewed in Live Preview. [#3533](https://github.com/statamic/cms/issues/3533)
- Fix the site being used in Live Preview. [#3534](https://github.com/statamic/cms/issues/3534)
- Fix JavaScript modules only loading one time in Live Preview. [#3524](https://github.com/statamic/cms/issues/3524)
- The `text` fieldtype, when using number mode will prevent an empty value being saved as `0`. [#3536](https://github.com/statamic/cms/issues/3536)
- It will also save integers or floats appropriately. [a18d6f639](https://github.com/statamic/cms/commit/a18d6f639)
- Add border to selected non-image thumbnails in the asset browser. [#3525](https://github.com/statamic/cms/issues/3525)
- Fix `is_parent` on nav tags when using first-child redirects. [#2359](https://github.com/statamic/cms/issues/2359)
- The `permalink` variable on nav items with hardcoded URLs will now be converted to absolute URLs. [#3522](https://github.com/statamic/cms/issues/3522)
- Fixed YAML exceptions sometimes showing the wrong file's contents. [#3515](https://github.com/statamic/cms/issues/3515)



## 3.1.6 (2021-04-12)

### What's new
- Added a `pluck` modifier. [#3502](https://github.com/statamic/cms/issues/3502)
- The `multisite` command lets you add more than one additional site. [#3302](https://github.com/statamic/cms/issues/3302)
- Added a `max_depth` parameter to the `nav` tag. [#3513](https://github.com/statamic/cms/issues/3513)

### What's improved
- Updated French translations. [#3497](https://github.com/statamic/cms/issues/3497)
- Gracefully handle incorrect-but-close-enough usage of `custom` field conditions. [73f941c5e](https://github.com/statamic/cms/commit/73f941c5e)

### What's fixed
- Fix taxonomy routing when using localization. [#3505](https://github.com/statamic/cms/issues/3505)
- In the `search:results` tag, include `search_score`, and fix `result_type` when not supplementing data. [#3477](https://github.com/statamic/cms/issues/3477)
- Preserve user defined defaults for new entries. [#3472](https://github.com/statamic/cms/issues/3472)
- Prevent newly added navigation items being greyed out even if they're published. [#3510](https://github.com/statamic/cms/issues/3510)
- Fix trailing slash on URLs which sometimes makes the asset browser not load. [#3504](https://github.com/statamic/cms/issues/3504)
- Fix error in the `assets:generate-presets` command on older versions of Laravel. [#3511](https://github.com/statamic/cms/issues/3511)
- Fix error wen `CarbonImmutable` is used app-wide. [#3499](https://github.com/statamic/cms/issues/3499)
- Fix 404 error when URLs have both ending slash and query parameters. [#3494](https://github.com/statamic/cms/issues/3494)
- Fix NaN and other glitches in the `time` fieldtype. [#3496](https://github.com/statamic/cms/issues/3496)


## 3.1.5 (2021-04-07)

### What's new
- The Bard link toolbar allows you to browse for entries. [#3466](https://github.com/statamic/cms/issues/3466)
- Added a `queue` option to the `assets:generate-presets` command. [#3490](https://github.com/statamic/cms/issues/3490)
- The `cache` tag supports cache tags. (Naming is hard.) [#3357](https://github.com/statamic/cms/issues/3357)
- Add status UI for text nav items. [#3489](https://github.com/statamic/cms/issues/3489)

### What's fixed
- Fix SVG dimensions when not using pixels. [#3482](https://github.com/statamic/cms/issues/3482)
- Prevent the 'read only' label and translation icons on `section` fieldtypes. [#3492](https://github.com/statamic/cms/issues/3492)
- Prevent incorrect nav output when you had a nav named the same as a collection. [#3491](https://github.com/statamic/cms/issues/3491)



## 3.1.4 (2021-04-06)

### What's new
- Ability to push queries and middleware into GraphQL. [#3385](https://github.com/statamic/cms/issues/3385)
- Add breadcrumbs to asset browser. [#3475](https://github.com/statamic/cms/issues/3475)
- Add limit param to foreach tag. [fc034eec1](https://github.com/statamic/cms/commit/fc034eec1)

### What's fixed
- Fix squished sidebar toggle. [#3456](https://github.com/statamic/cms/issues/3456)
- Prevent unintended deletion of assets through editor. [#3474](https://github.com/statamic/cms/issues/3474)
- Fix autofocus issues in Safari and Firefox. [#3471](https://github.com/statamic/cms/issues/3471)
- Handle encoded characters in uploaded asset filenames. [#3473](https://github.com/statamic/cms/issues/3473)
- Fix Glide 404ing for images in the `public` directory. [#3484](https://github.com/statamic/cms/issues/3484)
- Fix assets being incorrect every other request in some cases. [#3485](https://github.com/statamic/cms/issues/3485)
- Use request helper instead of server variables to fix an issue with Laravel Octane. [#3483](https://github.com/statamic/cms/issues/3483)



## 3.1.3 (2021-04-02)

### What's new
- Status icons are shown in collections' tree views. [#3461](https://github.com/statamic/cms/issues/3461)
- Addons can add external stylesheets. [#3464](https://github.com/statamic/cms/issues/3464)
- Added a `honeypot` variable inside forms. [#3462](https://github.com/statamic/cms/issues/3462)

### What's fixed
- Glide routes will return 404s for non-existent images. [#3450](https://github.com/statamic/cms/issues/3450)
- Recognize tag pairs correctly for a collection alias. [#3457](https://github.com/statamic/cms/issues/3457)
- Fix utf8 handling of base64 encoded strings. [#3421](https://github.com/statamic/cms/issues/3421)
- Fix `markdown` modifier not working with the `code` fieldtype. [#3460](https://github.com/statamic/cms/issues/3460)
- Allow `symfony/var-exporter` 5.1. [#3463](https://github.com/statamic/cms/issues/3463)
- Bump y18n from 4.0.0 to 4.0.1. [#3443](https://github.com/statamic/cms/issues/3443)



## 3.1.2 (2021-03-30)

### What's improved
- Prevent the need to hit enter to add a validation rule. [bdf9e03a5](https://github.com/statamic/cms/commit/bdf9e03a5)
- Updated German translations. [#3434](https://github.com/statamic/cms/issues/3434)

### What's fixed
- Fix taxonomies url and data handling which fixes a `nav:breadcrumbs` issue. [#3448](https://github.com/statamic/cms/issues/3448)
- Fix "move asset" action not listing all folders. [#3447](https://github.com/statamic/cms/issues/3447)
- Prevent action and glide routes being disabled by config. [#3446](https://github.com/statamic/cms/issues/3446)
- Prevent error during addon tests. [#3435](https://github.com/statamic/cms/issues/3435)



## 3.1.1 (2021-03-25)

### What's improved
- French translations. [#3429](https://github.com/statamic/cms/issues/3429)

### What's fixed
- Fix widths for certain fieldtypes within Grid tables. [#3426](https://github.com/statamic/cms/issues/3426)
- Fix update issue when a nav doesn't have a tree. [#3430](https://github.com/statamic/cms/issues/3430)
- Fix link color inside updater. [#3423](https://github.com/statamic/cms/issues/3423)
- Fix translation typo [#3428](https://github.com/statamic/cms/issues/3428)
- Fix date fieldtypes not displaying. [#3422](https://github.com/statamic/cms/issues/3422)
- Fix issue where the delete action wouldn't show, or would show twice. [#3420](https://github.com/statamic/cms/issues/3420)
- Prevent error on `/cp/auth` when logged in. [#3425](https://github.com/statamic/cms/issues/3425)
- Don't check for composer scripts during tests. [#3427](https://github.com/statamic/cms/issues/3427)



## 3.1.0 (2021-03-24)

### What's new
- Official 3.1 release. 🎉



## 3.1.0-beta.3 (2021-03-24)

### What's new
- `form:create` action and method params. [#3411](https://github.com/statamic/cms/issues/3411)

### What's fixed
- Redirect to CP after CP-based user activation. [5e2ff7df7](https://github.com/statamic/cms/commit/5e2ff7df7)
- Allow grid tables to dynamically use the most appropriate space. [12529a8bf](https://github.com/statamic/cms/commit/12529a8bf)
- Preprocess default values in Bard, Grid and Replicator preload methods. [#3235](https://github.com/statamic/cms/issues/3235)
- Bumped `laravel/framework` requirement to versions with security patches. [#3416](https://github.com/statamic/cms/issues/3416)
- Changes from 3.0.49



## 3.1.0-beta.2 (2021-03-22)

### What's new
- Added option to set a custom path to git binary. [#3393](https://github.com/statamic/cms/issues/3393)
- Added `ArrayableString` class, and apply to the `code` fieldtype. [#3347](https://github.com/statamic/cms/issues/3347)
- Added support for `date` input type on `text` fieldtype. [39323eab4](https://github.com/statamic/cms/commit/39323eab4)
- Added ability to set HTML attributes on `NavItem`s. [#3386](https://github.com/statamic/cms/issues/3386)

### What's improved
- More asset performance improvements. [#3409](https://github.com/statamic/cms/issues/3409)
- Redesign the updater widget. [3b8538814](https://github.com/statamic/cms/commit/3b8538814)
- Set widget heights to full for a more pleasing experience. [d7b55bd47](https://github.com/statamic/cms/commit/d7b55bd47)
- Display toggle fieldtypes inline when in sidebar. [a521286ea](https://github.com/statamic/cms/commit/a521286ea)
- Don't show error templates in the template fieldtype. [da84894de](https://github.com/statamic/cms/commit/da84894de)
- When a Replicator has a single set, the add button will not show the set selector. [68722c23a](https://github.com/statamic/cms/commit/68722c23a)
- Added an icon to the collection widget. [28e2290a0](https://github.com/statamic/cms/commit/28e2290a0)

### What's fixed
- Fix custom logo when using arrays with null. [#3408](https://github.com/statamic/cms/issues/3408)
- Fix `trans_choice()` pluralization. [#3405](https://github.com/statamic/cms/issues/3405)
- Fix broadcasting error if you have your routes cached. [#3395](https://github.com/statamic/cms/issues/3395)
- Prevent delete action showing outside of core listings. [8a4d84fc](https://github.com/statamic/cms/commit/8a4d84fc)
- Brought over changes from 3.0.48



## 3.1.0-beta.1 (2021-03-15)

### What's new
- You can configure Statamic to use separate authentication from the rest of your app. [#3143](https://github.com/statamic/cms/issues/3143)
- Added support for the `mimetypes` validation rule. [#3290](https://github.com/statamic/cms/issues/3290)

### What's improved
- A whole bunch of Amazon S3 performance optimization. [#3369](https://github.com/statamic/cms/issues/3369) [#3353](https://github.com/statamic/cms/issues/3353) [#3354](https://github.com/statamic/cms/issues/3354) [#3359](https://github.com/statamic/cms/issues/3359) [#3362](https://github.com/statamic/cms/issues/3362)
- The `mimes` and `image` validation rules now use the actual mime type rather than just the extension. [#3290](https://github.com/statamic/cms/issues/3290)
- SVG assets can provide their dimensions. [#2865](https://github.com/statamic/cms/issues/2865)

### What's fixed
- GraphQL will filter out draft entries from the entries query by default. [#3349](https://github.com/statamic/cms/issues/3349)
- Fix an error when there's missing asset metadata. It's now lazily loaded. [#3280](https://github.com/statamic/cms/issues/3280)
- Brought over changes from 3.0.47



## 3.1.0-alpha.4 (2021-03-08)

### What's new
- Collection and Nav Trees are now stored separately from their config. [#2768](https://github.com/statamic/cms/issues/2768)
- Added configuration to make REST API resources opt-in. [#3318](https://github.com/statamic/cms/issues/3318)
- Added a form endpoint to the REST API. [#3271](https://github.com/statamic/cms/issues/3271)
- You can disable paste and input rules on Bard fields. [e23f2103](https://github.com/statamic/cms/commit/e23f2103)
- You can add placeholder text to `textarea` fieldtypes. [dc8fb06f](https://github.com/statamic/cms/commit/dc8fb06f)

### What's fixed
- The REST API will filter out draft entries by default. [#3317](https://github.com/statamic/cms/issues/3317)
- Full measure static caching no longer logs when creating the page. [#3255](https://github.com/statamic/cms/issues/3255)
- Form fieldtypes now show data in the API rather than an empty object. [#3182](https://github.com/statamic/cms/issues/3182)
- Removed the minimum character limit for search queries. [4327e68c](https://github.com/statamic/cms/commit/4327e68c)
- Added the missing jpeg file type icon. [0c019840](https://github.com/statamic/cms/commit/0c019840)
- Update scripts and lock file class will normalize versions even more normalized. [#3335](https://github.com/statamic/cms/issues/3335)
- Brought over changes from 3.0.44-46

### What's changing
- A bunch of structure tree related things outlined in [#2768](https://github.com/statamic/cms/issues/2768)
- A `hasCachedPage` method has been added to the `Statamic\StaticCaching\Cacher` interface.
- GraphQL queries are all disabled by default. [#3289](https://github.com/statamic/cms/issues/3289)
- Global search is now only triggered with a slash. (Not ctrl/alt/shift+f) [cad87068](https://github.com/statamic/cms/commit/cad87068)
- Since REST API resources are now opt-in, everything will 404 until you update your config. [#3318](https://github.com/statamic/cms/issues/3318)



## 3.1.0-alpha.3 (2021-02-11)

### What's new
- Add site and locale to entries. [#3205](https://github.com/statamic/cms/issues/3205)
- Date fields in range mode can be queried in GraphQL. [#3223](https://github.com/statamic/cms/issues/3223)

### What's fixed
- Support separate logos for outside/inside. [cad7451e](https://github.com/statamic/cms/commit/cad7451e)
- Fix date fields not augmenting ranges. [#3223](https://github.com/statamic/cms/issues/3223)
- Brought over changes from 3.0.43

### What's changing
- The `@svg` directive has been renamed to `@cp_svg` to avoid potential conflicts. [#3186](https://github.com/statamic/cms/issues/3186)



## 3.1.0-alpha.2 (2021-02-04)

### What's new
- Ability to query an entry by slug or URI in GraphQL. [#3193](https://github.com/statamic/cms/issues/3193)

### What's fixed
- Fixed GraphQL nested subfield handling for Replicator, Bard, and Grid fields. [#3202](https://github.com/statamic/cms/issues/3202)
- Fixed Safari display issue. [#1999](https://github.com/statamic/cms/issues/1999)
- Brought over changes from 3.0.41-42



## 3.1.0-alpha.1 (2021-02-01)

### What's new
- GraphQL [#2982](https://github.com/statamic/cms/issues/2982)
- White labeling [#3013](https://github.com/statamic/cms/issues/3013)
- Update Scripts [#3024](https://github.com/statamic/cms/issues/3024)
- API Caching [#3168](https://github.com/statamic/cms/issues/3168)
- Nav and Collection structure tree API endpoints [#2999](https://github.com/statamic/cms/issues/2999)
- Entry author permissions [#3053](https://github.com/statamic/cms/issues/3053)

### What's changing
- The `date` fieldtype now augments to Carbon instances. If you use them in Antlers without any modifiers, they will now be output using the default `date_format` (e.g. January 1st, 2020). Previously, the raw value (e.g. 2020-01-02) would have been output. Actual entry dates (i.e. the `date` field) would have behaved this way already. If you were using a modifier (e.g. `format`), there will be no change.



## 3.0.49 (2021-03-24)

### What's new
- Add markdown option to render form emails. [#3414](https://github.com/statamic/cms/issues/3414)

### What's fixed
- Widont adds spaces for all paragraphs, and fixed up the modifier parameter. [#3303](https://github.com/statamic/cms/issues/3303)
- Vertically align fieldtypes in a grid. [#3387](https://github.com/statamic/cms/issues/3387)
- Bump elliptic from 6.5.3 to 6.5.4. [#3352](https://github.com/statamic/cms/issues/3352)



## 3.0.48 (2021-03-22)

### What's new
- The Git integration can use a custom queue connection. [#3305](https://github.com/statamic/cms/issues/3305)

### What's improved
- The Stache watcher now uses an environment variable by default. [#3403](https://github.com/statamic/cms/issues/3403)

### What's fixed
- Fix `markdown` modifier not using custom parser. [#3373](https://github.com/statamic/cms/issues/3373)
- Fix issue where the `nav` tag would incorrect label urls as external. [#3401](https://github.com/statamic/cms/issues/3401)
- Assets default their `focus` and `focus_css` values to `50-50-1`. [#3340](https://github.com/statamic/cms/issues/3340)
- Fix wrong Closure typehint. [#3375](https://github.com/statamic/cms/issues/3375)



## 3.0.47 (2021-03-15)

### What's new
- Added a `route` param to `redirect` tag. [#3308](https://github.com/statamic/cms/issues/3308)
- Added a "double encode" option to the `sanizite` modifier. [#3067](https://github.com/statamic/cms/issues/3067)

### What's fixed
- Fix sorting on aliased entries. [#3363](https://github.com/statamic/cms/issues/3363)
- Fix default entry blueprint when hiding some of them. [#3368](https://github.com/statamic/cms/issues/3368)
- Fix error when using SVGs in Glide tag pairs. [#3366](https://github.com/statamic/cms/issues/3366)
- Fix JS error when field condition would result in an unevaluatable string. [#3366](https://github.com/statamic/cms/issues/3366)
- Fix CP index dates in range-mode. [#3306](https://github.com/statamic/cms/issues/3306)
- Removed unused dependencies in Fieldset and Blueprint repositories. [#3307](https://github.com/statamic/cms/issues/3307)



## 3.0.46 (2021-03-05)

### What's new
- You can get a user's email via a property. [#3331](https://github.com/statamic/cms/issues/3331)

### What's fixed
- Fix range field overflowing issue. [#3292](https://github.com/statamic/cms/issues/3292)
- Show valid data for a Form fields in the content API. [#3270](https://github.com/statamic/cms/issues/3270)
- Enable fixed toolbar on a Bard field inside a set. [#3240](https://github.com/statamic/cms/issues/3240)



## 3.0.45 (2021-02-22)

### What's new
- Add new `chunk` modifier. [849ae0ccb](https://github.com/statamic/cms/commit/849ae0ccb)
- Support `image` and `mimes` validation rules for assets. [#3253](https://github.com/statamic/cms/issues/3253)
- Parameters can now access:nested:variables. [#3267](https://github.com/statamic/cms/issues/3267)
- Added syringe icon. [#3232](https://github.com/statamic/cms/issues/3232)

### What's improved
- Improve Spanish translations. [#3243](https://github.com/statamic/cms/issues/3243)

### What's fixed
- Fix error when attempting to filter a collection by a single taxonomy. [#3244](https://github.com/statamic/cms/issues/3244)
- Prevent deleting `select` field selections when in read only. [#3283](https://github.com/statamic/cms/issues/3283)
- Preserve numeric keys in the `array` fieldtype. [#3284](https://github.com/statamic/cms/issues/3284)
- Localize the taxonomy `terms` field. [#3172](https://github.com/statamic/cms/issues/3172)
- Persist the `parent` when using the create another entry button. [#3285](https://github.com/statamic/cms/issues/3285)
- Fix disabled `select` field styling issues. [#3275](https://github.com/statamic/cms/issues/3275)
- Prevent excessive user database queries. [#3227](https://github.com/statamic/cms/issues/3227)
- Handle null labels correctly in the `array` fieldtype. [#3260](https://github.com/statamic/cms/issues/3260)
- Keep text field width within limits in Firefox. [#3258](https://github.com/statamic/cms/issues/3258)
- Fix type error in `repeat` modifier. [#3261](https://github.com/statamic/cms/issues/3261)
- The `date` fieldtype in a listing uses use the `date_format` setting. [#3264](https://github.com/statamic/cms/issues/3264)
- Use `date_format` in updater changelogs. [#3246](https://github.com/statamic/cms/issues/3246)



## 3.0.44 (2021-02-17)

### What's fixed
- Allow `view` data to be passed into tags parameters. [#3252](https://github.com/statamic/cms/issues/3252)
- Fix error when submitting a form with emails. [#3239](https://github.com/statamic/cms/issues/3239)



## 3.0.43 (2021-02-11)

### What's new
- Added an `EntryCreated` event. [#3078](https://github.com/statamic/cms/issues/3078)
- Ability to save entries without triggering events. [#3208](https://github.com/statamic/cms/issues/3208)
- Add `sort` and `query_scope` parameters to `search:results` tag. [#2383](https://github.com/statamic/cms/issues/2383)
- Ability to disable focal point editor. [#3160](https://github.com/statamic/cms/issues/3160)

### What's improved
- Added Chinese translations. [#3211](https://github.com/statamic/cms/issues/3211)
- Updated French translations. [#3206](https://github.com/statamic/cms/issues/3206)

### What's fixed
- Fix Radio input position. [#3183](https://github.com/statamic/cms/issues/3183)
- Fix Antlers ternary condition escaping. [#3123](https://github.com/statamic/cms/issues/3123)
- Prevent terms being created with existing slugs, which prevents overriding existing terms. [#3114](https://github.com/statamic/cms/issues/3114)
- The "Visit URL" button gets hidden when a collection has no route. [#3080](https://github.com/statamic/cms/issues/3080)
- Fix stroke color of the taxonomy icon. [#3225](https://github.com/statamic/cms/issues/3225)
- Fix issue where date range fields would sometimes be a day behind. [#3221](https://github.com/statamic/cms/issues/3221)
- Prevent error when a user's avatar is deleted. [#3212](https://github.com/statamic/cms/issues/3212)
- Use more data when augmenting a form submission, which prevents the wrong date being shown. [#3204](https://github.com/statamic/cms/issues/3204)



## 3.0.42 (2021-02-04)

### What's fixed
- Fix error in asset listings when one has recently been deleted. [#3201](https://github.com/statamic/cms/issues/3201)
- Fix Taxonomy facade accessor. [#3199](https://github.com/statamic/cms/issues/3199)
- Small clean up of `trans` tag. [#3197](https://github.com/statamic/cms/issues/3197)



## 3.0.41 (2021-02-03)

### What's new
- Added a `ray` modifier. [#3137](https://github.com/statamic/cms/issues/3137)

### What's improved
- Form email subjects can be translated. [#3144](https://github.com/statamic/cms/issues/3144)
- View site button in CP uses the selected site. [#3139](https://github.com/statamic/cms/issues/3139)
- Updated Danish, German, and French translations. [#3161](https://github.com/statamic/cms/issues/3161) [#3134](https://github.com/statamic/cms/issues/3134) [#3129](https://github.com/statamic/cms/issues/3129)

### What's fixed
- Prevent moving pages to end of top level when already there. [#3152](https://github.com/statamic/cms/issues/3152)
- Fix form widget styling. [#3169](https://github.com/statamic/cms/issues/3169)
- Fix Bard line wrapping issue. [#3115](https://github.com/statamic/cms/issues/3115)
- Inject the Symfony Yaml component. [#3164](https://github.com/statamic/cms/issues/3164)
- Adjust Action Facade docblock [#3150](https://github.com/statamic/cms/issues/3150)



## 3.0.40 (2021-01-21)

### What's fixed
- Fix error when saving a root page. [#3132](https://github.com/statamic/cms/issues/3132)



## 3.0.39 (2021-01-19)

### What's improved
- Fixed a handful of translation issues. [#2511](https://github.com/statamic/cms/issues/2511) [#2520](https://github.com/statamic/cms/issues/2520) [#2515](https://github.com/statamic/cms/issues/2515) [#2510](https://github.com/statamic/cms/issues/2510) [#2509](https://github.com/statamic/cms/issues/2509) [#2641](https://github.com/statamic/cms/issues/2641) [#2514](https://github.com/statamic/cms/issues/2514) [#3119](https://github.com/statamic/cms/issues/3119)
- The `multisite` command will enable pro and update your config file for you. [#3125](https://github.com/statamic/cms/issues/3125)

### What's fixed
- Fix error in the `multisite` command. [#3125](https://github.com/statamic/cms/issues/3125)
- Fix table fieldtype duplicating data. [#2470](https://github.com/statamic/cms/issues/2470)
- Fix table fieldtype not showing delete row button. [#2790](https://github.com/statamic/cms/issues/2790)
- Fix entries etc not being removed from search index when deleted. [#3121](https://github.com/statamic/cms/issues/3121)
- Fix API URL related error when using Live Preview while creating an entry. [#3112](https://github.com/statamic/cms/issues/3112)
- Fix time being added to the date fieldtype unnecessarily. [#3118](https://github.com/statamic/cms/issues/3118)
- Prevent null values from being saved in Bard and Replicator fields. [#3126](https://github.com/statamic/cms/issues/3126)
- Prevent a situation where you could move a page into a child of the root, which isn't allowed. [#3104](https://github.com/statamic/cms/issues/3104)
- Prevent orderable collections from having a parent field. [#2012](https://github.com/statamic/cms/issues/2012)
- Removed route model binding for users. [#3088](https://github.com/statamic/cms/issues/3088)
- Fix 404s within the CP rendering as front-end 404s. [#3098](https://github.com/statamic/cms/issues/3098)



## 3.0.38 (2021-01-11)

### What's new
- Added a horizontal rule button to Bard. [#3076](https://github.com/statamic/cms/issues/3076)
- Ability to choose from multiple blueprints on the empty collection screen. [#1985](https://github.com/statamic/cms/issues/1985)
- You can now edit a blueprint section's or Bard set's handle separately from the display text. [#1667](https://github.com/statamic/cms/issues/1667)
- Addons can more easily register actions, scopes, and filters. [#3093](https://github.com/statamic/cms/issues/3093)

### What's improved
- Updated French and Dutch translations. [#3077](https://github.com/statamic/cms/issues/3077) [#3086](https://github.com/statamic/cms/issues/3086)

### What's fixed
- Fix Bard issue where using bold inside a link would split the link up. [#2109](https://github.com/statamic/cms/issues/2109)
- Fix Bard issue where an empty paragraph is added before a newly added set. [#1491](https://github.com/statamic/cms/issues/1491)
- Prevent editing and removing assets from the assets fieldtype when it's read only. [#1826](https://github.com/statamic/cms/issues/1826)
- Half measure static caching uses the correct expiry key as per the docs. [#2744](https://github.com/statamic/cms/issues/2744)
- Fixed an issue where a statically cached page would get unintentionally re-cached. [#3085](https://github.com/statamic/cms/issues/3085)
- Fix date handling when using revisions. [#3094](https://github.com/statamic/cms/issues/3094)



## 3.0.37 (2021-01-06)

### What's new
- Added a `CollectionCreated` event. [#3062](https://github.com/statamic/cms/issues/3062)
- Added a `UserRegistering` event. [#3057](https://github.com/statamic/cms/issues/3057)
- Added a `float` fieldtype. [#3060](https://github.com/statamic/cms/issues/3060)

### What's improved
- You now get a confirmation before updating or downgrading Statamic and addons. [#3038](https://github.com/statamic/cms/issues/3038)

### What's fixed
- Fixed entry publish state management permissions. [#3039](https://github.com/statamic/cms/issues/3039)
- Query strings can be ignored when using static caching. [#3075](https://github.com/statamic/cms/issues/3075)
- Bump `axios` from 0.19.2 to 0.21.1 [#3068](https://github.com/statamic/cms/issues/3068)



## 3.0.36 (2020-12-23)

### What's new
- Added a `mount` variable to entries in templates. [#3046](https://github.com/statamic/cms/issues/3046)
- Added a `locales:count` tag. [#3042](https://github.com/statamic/cms/issues/3042)

### What's improved
- Hide the "Enable Pro" part of the Getting Started widget if it's enabled. [#3051](https://github.com/statamic/cms/issues/3051)
- Updated French and German translations. [#3029](https://github.com/statamic/cms/issues/3029) [#3052](https://github.com/statamic/cms/issues/3052)
- Improved the Asset SVG asset previews. [#2945](https://github.com/statamic/cms/issues/2945)

### What's fixed
- Fix issue where you couldn't drag Bard sets when used inside a Replicator. [#2063](https://github.com/statamic/cms/issues/2063)
- The 'Add Date' button is unavailable in the date fieldtype when it's read only. [#3025](https://github.com/statamic/cms/issues/3025)
- Fix issue where a non existent avatar sometimes caused an error. [#3027](https://github.com/statamic/cms/issues/3027)
- Show a dropdown indicator when there's more than one taxonomy blueprint. [#3010](https://github.com/statamic/cms/issues/3010)
- Fix btn class selector clash. [#3022](https://github.com/statamic/cms/issues/3022)
- Updating through the CP will also update dependencies, fixing an issue where people were stuck on 3.0.12. [#3045](https://github.com/statamic/cms/issues/3045)
- Prevent Replicator sets shrinking when dragging them. [9dedf49b3](https://github.com/statamic/cms/commit/9dedf49b3)
- Fix issue where you couldn't un-hide a blueprint. [#3033](https://github.com/statamic/cms/issues/3033)



## 3.0.35 (2020-12-17)

### What's new
- Blueprints can be hidden from the Create Entry and Create Term buttons. [#3007](https://github.com/statamic/cms/issues/3007)
- Added a `UserBlueprintFound` event. [#2983](https://github.com/statamic/cms/issues/2983)

### What's fixed
- Fixed a circular reference which made Bard freeze the page. [#2959](https://github.com/statamic/cms/issues/2959) [#3005](https://github.com/statamic/cms/issues/3005)
- Register our custom cache driver earlier, which fixes compatibility with Laravel Telescope. [#3023](https://github.com/statamic/cms/issues/3023) [#1721](https://github.com/statamic/cms/issues/1721)
- The Toggle fieldtype gives you a boolean when undefined, rather than null. [1f11c9c89](https://github.com/statamic/cms/commit/1f11c9c89)
[05601e49b](https://github.com/statamic/cms/commit/05601e49b)
- Terms can contain supplemental data, which fixes error within search. [#3008](https://github.com/statamic/cms/issues/3008)
- Fix `isInGroup` for Eloquent user driver. [#2951](https://github.com/statamic/cms/issues/2951)
- Fix issue where only one term would be returned when you have two terms with the same slug in different taxonomies. [c9624a49e](https://github.com/statamic/cms/commit/c9624a49e)
- Hide the "Duplicate Row" button when max grid rows have been reached. [#3006](https://github.com/statamic/cms/issues/3006)
- Removed the zero indexed grid item count. [b657efa28](https://github.com/statamic/cms/commit/b657efa28)
- Fix `join` modifier when value is null. [#3001](https://github.com/statamic/cms/issues/3001)
- Fix Term facade hints. [#3012](https://github.com/statamic/cms/issues/3012)
- Bump `ini` from 1.3.5 to 1.3.8 [#3009](https://github.com/statamic/cms/issues/3009)



## 3.0.34 (2020-12-09)

### What's new
- PHP 8 support. [#2944](https://github.com/statamic/cms/issues/2944)

### What's fixed
- Use the correct password reset url in emails when using the `user:forgot_password_form`. [#2988](https://github.com/statamic/cms/issues/2988)
- Passing an invalid `from` value to a `nav` tag will output from the root, rather than throw an error. [#2963](https://github.com/statamic/cms/issues/2963)



## 3.0.33 (2020-12-08)

### What's improved
- Allow collection specific taxonomy views to work without mounting (when you have a single word collection). [352772eaa](https://github.com/statamic/cms/commit/352772eaa)
- Updated German translation. [#2968](https://github.com/statamic/cms/issues/2968)

### What's fixed
- Fixed an issue where you couldn't re-select an asset after removing one. [844e3710d](https://github.com/statamic/cms/commit/844e3710d)
- Prevent terms being excluded from search results by giving them a published status. [#2950](https://github.com/statamic/cms/issues/2950)
- Fix the "View" dropdown link on the taxonomy term listing page. [e26a1ad5f](https://github.com/statamic/cms/commit/e26a1ad5f)
- Fix terms not having the collection scoped URLs on the collection specific listing page. [175783dc6](https://github.com/statamic/cms/commit/175783dc6)
- Fix a paginator related error when using Laravel 6. [6ade2a61c](https://github.com/statamic/cms/commit/6ade2a61c)
- Fixed an issue where colon delimited strings in Antlers conditions weren't parsed correctly. [#2396](https://github.com/statamic/cms/issues/2396)
- Fix breadcrumbs not rendering properly when not including home [#2976](https://github.com/statamic/cms/issues/2976)
- Fix error for an empty search string [#2974](https://github.com/statamic/cms/issues/2974)
- Fix error when paginating using Eloquent. [7f4fd19ea](https://github.com/statamic/cms/commit/7f4fd19ea)



## 3.0.32 (2020-12-02)

### What's new
- Added `term.saved` and `term.saving` hooks. [016306639](https://github.com/statamic/cms/commit/016306639) [8c3320d20](https://github.com/statamic/cms/commit/8c3320d20)

### What's improved
- Added `hidden` to the `text` fieldtype's `input_type` dropdown. [#2952](https://github.com/statamic/cms/issues/2952)
- Improved visual spacing when adding Replicator blocks. [#2955](https://github.com/statamic/cms/issues/2955)
- Updated French translations. [#2870](https://github.com/statamic/cms/issues/2870)

### What's fixed
- Reverted the `highlight.js` and `tiptap-extensions` upgrades from 3.0.31. Fixes a Prosemirror error. [#2919](https://github.com/statamic/cms/issues/2919)
- Fix users not being able to change their own passwords. [6fec3bace](https://github.com/statamic/cms/commit/6fec3bace)
- Fix users not being able to reset their passwords when using Eloquent. [#2795](https://github.com/statamic/cms/issues/2795)
- Fix an unnecessary alert after saving a term. [#2930](https://github.com/statamic/cms/issues/2930)
- Prevent the `statamic:install` command trying to creating `.gitkeep` files at the wrong place. [#2939](https://github.com/statamic/cms/issues/2939)



## 3.0.31 (2020-11-25)

### What's new
- Added an `assets:generate-presets` command. [2909](https://github.com/statamic/cms/commit/2909)
- CP Nav items can use their own SVGs. [#2890](https://github.com/statamic/cms/issues/2890)

### What's improved
- The Select fieldtype's Replicator preview text uses labels. [#2913](https://github.com/statamic/cms/issues/2913)
- When using Eloquent based users, prevent updating timestamps when logging in. [f7d242e5c](https://github.com/statamic/cms/commit/f7d242e5c)
- Added an Antlers toggle to the config of text fieldtypes. [#2891](https://github.com/statamic/cms/issues/2891)
- The `.gitkeep` files generated by the `install` command use directories defined in the config. [#2888](https://github.com/statamic/cms/issues/2888)
- Updated translations. [#2896](https://github.com/statamic/cms/issues/2896) [2ef2fda9c](https://github.com/statamic/cms/commit/2ef2fda9c)

### What's fixed
- Fixed non-string IDs (like integers, when using Eloquent) within the Entries fieldtype. [#2900](https://github.com/statamic/cms/issues/2900)
- Fixed error when attempting to filter entries by a null taxonomy term. [#2904](https://github.com/statamic/cms/issues/2904) [#2912](https://github.com/statamic/cms/issues/2912)
- Upgraded `highlight.js` and `tiptap-extensions`. [b74c61e05](https://github.com/statamic/cms/commit/b74c61e05)
- Fix error when a `terms` fieldtype is used within a User. [6e04a0878](https://github.com/statamic/cms/commit/6e04a0878) [#2826](https://github.com/statamic/cms/issues/2826)
- Fix cmd+s not saving on a navigation. [#2873](https://github.com/statamic/cms/issues/2873)
- Fix OAuth when using Eloquent users. [#2901](https://github.com/statamic/cms/issues/2901)
- Pass in the current blueprint to the 'Create Another' URL. [#2886](https://github.com/statamic/cms/issues/2886)
- UTF8 encode asset name. [#2892](https://github.com/statamic/cms/issues/2892)
- Fixed the `localize` modifier. [7bf579393](https://github.com/statamic/cms/commit/7bf579393)



## 3.0.30 (2020-11-20)

### What's new
- Added a [sites](https://statamic.dev/variables/sites) variable. [#2513](https://github.com/statamic/cms/issues/2513)
- Added the ability to limit number of sets in a Replicator field. [#2866](https://github.com/statamic/cms/issues/2866)
- The search:results tag supports pagination. [d059bc4eb](https://github.com/statamic/cms/commit/d059bc4eb)

### What's fixed
- Prevent comma in submission filenames when used in some locales. [927890a95](https://github.com/statamic/cms/commit/927890a95)
- Prevent form submissions generating new IDs. [#2822](https://github.com/statamic/cms/issues/2822)
- Don't use the "after save" features when inside a Stack. [#2827](https://github.com/statamic/cms/issues/2827) [#2469](https://github.com/statamic/cms/issues/2469)
- Global CP search results are filtered by permission. [#2848](https://github.com/statamic/cms/issues/2848)
- Prevent error when getting image dimensions from a corrupt file. [#2877](https://github.com/statamic/cms/issues/2877)
- Query string is maintained in pagination links in tags. [d059bc4eb](https://github.com/statamic/cms/commit/d059bc4eb)



## 3.0.29 (2020-11-19)

### What's fixed
- Fix issue where nested imports with prefixes causes compounding prefixes. [#2869](https://github.com/statamic/cms/issues/2869)
- Prevent select fields with max_items set to 1 being unclearable. [d04519d2b](https://github.com/statamic/cms/commit/d04519d2b)
- Select fields are searchable if you allow additions, even if you don't explicitly enable the searchable option. [5cba0bc](https://github.com/statamic/cms/commit/5cba0bc)
- Adjust Bard Set Picker placement. [80ff247b2](https://github.com/statamic/cms/commit/80ff247b2)
- Fix styling of pagination's `...` separator. [f0f1cdef6](https://github.com/statamic/cms/commit/f0f1cdef6)
- Support cmd+s to save on Fieldset and Navagition form pages. [b77a8d227](https://github.com/statamic/cms/commit/b77a8d227)
- Fixed that annoying little gap in the main nav when the trial banner isn't there. [d9396a838](https://github.com/statamic/cms/commit/d9396a838)
- Only turn fieldtype length limiter to red when you exceed the limit. Meeting is fine. [0c939faa3](https://github.com/statamic/cms/commit/0c939faa3) [7ce0200f1](https://github.com/statamic/cms/commit/7ce0200f1)
- Fix the `rtfm` command's URL and text. [3185d65e5](https://github.com/statamic/cms/commit/3185d65e5)
- The `length` modifier works with collections. [#2876](https://github.com/statamic/cms/issues/2876)



## 3.0.28 (2020-11-17)

### What's new
- Added a `UserRegistered` event. [#2838](https://github.com/statamic/cms/issues/2838)
- Add config values to the form email data. [#2847](https://github.com/statamic/cms/issues/2847)

### What's improved
- Improved speed of CP entry, term, and form submission listings by only requesting values for visible columns. [#2857](https://github.com/statamic/cms/issues/2857)
- Made some Blueprint related performance improvements. [#2856](https://github.com/statamic/cms/issues/2856)
- Added unique classes based on the handle to each field wrapper div. [statamic/ideas#388](https://github.com/statamic/ideas/issues/388)
- Replaced fzaninotto/faker with fakerphp/faker. [#2819](https://github.com/statamic/cms/issues/2819)

### What's fixed
- Collection widget shows entries for the current site. [adbeaeba5](https://github.com/statamic/cms/commit/adbeaeba5)
- Prevent situations where a structure could end up with a root page with children. [#2852](https://github.com/statamic/cms/issues/2852)
- Render attributes whose value is false. [#2845](https://github.com/statamic/cms/issues/2845)
- Prevent removing/ordering of options on read-only relationship selects. [#2415](https://github.com/statamic/cms/issues/2415)
- Adjusted trial mode banner visibility. [4b83422b9](https://github.com/statamic/cms/commit/4b83422b9)



## 3.0.27 (2020-11-12)

### What's fixed
- Fixed some issues around asset caching. [#2831](https://github.com/statamic/cms/issues/2831) [#2840](https://github.com/statamic/cms/issues/2840)



## 3.0.26 (2020-11-10)

### What's improved
- Asset browsing has been given some performance improvements when dealing with large amounts of assets. [#2828](https://github.com/statamic/cms/issues/2828)
- The `embed_url` modifier load embeds without cookies from Vimeo or YouTube. [#2820](https://github.com/statamic/cms/issues/2820)
- Increase scannability of the fieldtype picker. [statamic/ideas#384](https://github.com/statamic/ideas/issues/384)

### What's fixed
- Fixed some issues with nav and breadcrumb tags on multisite. [#2269](https://github.com/statamic/cms/issues/2269)
- Fix legacy bard data not displaying in listings. [13b70fa79](https://github.com/statamic/cms/commit/13b70fa79)
- Fix an issue where Bard text doesn't show up in listings sometimes. [ab4194c88](https://github.com/statamic/cms/commit/ab4194c88)



## 3.0.25 (2020-11-06)

### What's new
- Field names in form validation can be translated. [#2764](https://github.com/statamic/cms/issues/2764)
- Added an Indonesian translation [#2426](https://github.com/statamic/cms/issues/2426)
- The `assets` tag can search by collection, and fields, and filter by type. [#2716](https://github.com/statamic/cms/issues/2716)

### What's improved
- French, German, and Danish translations have been updated. [#2808](https://github.com/statamic/cms/issues/2808) [#2804](https://github.com/statamic/cms/issues/2804) [#2809](https://github.com/statamic/cms/issues/2809)
- The name is passed along when creating custom search index drivers. [#2781](https://github.com/statamic/cms/issues/2781)
- The `search:update` command defaults to `all` so you can just hit enter. [a0c7ad908](https://github.com/statamic/cms/commit/a0c7ad908)
- Exceptions thrown within modifiers will now show the real exception in the stack trace. [0c443f751](https://github.com/statamic/cms/commit/0c443f751)
- The `text` fieldtype will save integers instead of strings when `input_type` is `number`. [#2708](https://github.com/statamic/cms/issues/2708)

### What's fixed
- Fix shallow augmentation for nested relations. [#2801](https://github.com/statamic/cms/issues/2801)
- Fix a recursion issue in Bard that made the page hang. [#2805](https://github.com/statamic/cms/issues/2805)
- Prevent an error when adding a new set in Bard or Replicator. [f9c448d1c](https://github.com/statamic/cms/commit/f9c448d1c)
- Prevent an error when there's a Replicator set without any fields. [402feb229](https://github.com/statamic/cms/commit/402feb229)
- Fix issue where only the last field's value of a Replicator is shown in the preview. [a5fd579f4](https://github.com/statamic/cms/commit/a5fd579f4)
- Fix a weird table shrinky overflowy UI thing.  [#2595](https://github.com/statamic/cms/issues/2595)
- Localized entries get appropriate fallback values placed in the search index. [#2789](https://github.com/statamic/cms/issues/2789) [88b245b](https://github.com/statamic/cms/commit/88b245b)
- Fix the `sum` modifier not being able to handle `Value` objects. [#2703](https://github.com/statamic/cms/issues/2703)
- Prevent `select` fields with lots of text from overflowing. [#2702](https://github.com/statamic/cms/issues/2702)
- Prevent blueprint fields with long labels from overflowing. [#2673](https://github.com/statamic/cms/issues/2673)



## 3.0.24 (2020-11-04)

### What's new
- Added Stache Locking. Reduces resource spikes on busy sites while building the cache. [#2794](https://github.com/statamic/cms/issues/2794)
- Added an `entriesCount` method to taxonomy terms which lets us perform a more efficient count query. This speeds up Stache build time on taxonomy-heavy sites. [#2792](https://github.com/statamic/cms/issues/2792)

### What's improved
- Added some missing translations. [36d973eb](https://github.com/statamic/cms/commit/36d973eb)

### What's fixed
- Fixed a typo in a Dutch translation. [#2796](https://github.com/statamic/cms/issues/2796)



## 3.0.23 (2020-11-01)

### What's new
- Replicator can configure it's set collapsing behavior. Everything by default [#2771](https://github.com/statamic/cms/issues/2771), or accordion style [979daebec](https://github.com/statamic/cms/commit/979daebec).
- Static caching supports invalidaton by Navigation and Global. [#2778](https://github.com/statamic/cms/issues/2778)

### What's improved
- Radio fieldtype labels are shown in listings instead of just the values. [#2731](https://github.com/statamic/cms/issues/2731)
- Add Slovene translation. [#2777](https://github.com/statamic/cms/issues/2777)
- Improve Replicator and Bard performance when collapsing sets. [#2787](https://github.com/statamic/cms/issues/2787)

### What's fixed
- Fixed field conditions in Grids and imported fieldsets with prefixes. [#2767](https://github.com/statamic/cms/issues/2767)
- Only look up addon editions if they're installed. [#2782](https://github.com/statamic/cms/issues/2782)
- Taggable and Relationship fieldtype in select mode is reorderable by drag and drop. [#2059](https://github.com/statamic/cms/issues/2059)
- Fix a few instances of title, status, etc not being updated in the UI appropriately. [#1822](https://github.com/statamic/cms/issues/1822)
- Prevent select fields from converting booleans when used as config field. [b2a425079](https://github.com/statamic/cms/commit/b2a425079)
- Prevent an overzealous blink cache clear. [818c4fdc4](https://github.com/statamic/cms/commit/818c4fdc4)



## 3.0.22 (2020-10-29)

### What's fixed
- Addon directories should include a trailing slash. [seo-pro#140](https://github.com/statamic/seo-pro/issues/140)



## 3.0.21 (2020-10-28)

### What's improved
- Addons can get their directory without needing it in the manifest. [#2761](https://github.com/statamic/cms/issues/2761)
- Structure tree entries get eager loaded. [#2573](https://github.com/statamic/cms/issues/2573)
- Composer 2 is used within the control panel. [facca2693](https://github.com/statamic/cms/commit/facca2693)
- `Str::isUrl()` checks more URLs. [#2759](https://github.com/statamic/cms/issues/2759)
- Dutch translation has been updated. [#2754](https://github.com/statamic/cms/issues/2754)
- The Entry facade docblock has been updated. [#2720](https://github.com/statamic/cms/issues/2720)
- The `@svg` Blade directive is only registered on CP routes. Prevents conflicts with things like Blade UI Kit. [99e812e6c](https://github.com/statamic/cms/commit/99e812e6c)
- The `shuffle` modifier works for Collections. [#2709](https://github.com/statamic/cms/issues/2709)
- The `.idea` directory is git ignored, and we now require `ext-json`, which improves the experience for PhpStorm users. [#2735](https://github.com/statamic/cms/issues/2735)

### What's fixed
- Fix how data gets passed into `*recursive var*` in the parser and structure tag. [#2719](https://github.com/statamic/cms/issues/2719)
- Addon views are registered only if the views directory exists. [#2707](https://github.com/statamic/cms/issues/2707)
- Actions can return any type of `Request` for downloads, like a `StreamedResponse`. [#2738](https://github.com/statamic/cms/issues/2738)
- Update some JS dependencies to patch security issues. [49e4ce819](https://github.com/statamic/cms/commit/49e4ce819) [c290a86ec](https://github.com/statamic/cms/commit/c290a86ec)
- Prevent an error when using the `entries` fieldtype in a non entry (e.g. a user) [8ede3718b](https://github.com/statamic/cms/commit/8ede3718b)
- Prevent making addon instances multiple times [d4ce47099](https://github.com/statamic/cms/commit/d4ce47099)
- Fixed a PSR-4 incompatible test. [#2734](https://github.com/statamic/cms/issues/2734)



## 3.0.20 (2020-10-20)

### What's new
- Added a `smartypants` modifier and `Html::smartypants()` method. [#2689](https://github.com/statamic/cms/issues/2689)

### What's improved
- Danish and Dutch translations have been updated. [#2693](https://github.com/statamic/cms/issues/2693) [#2691](https://github.com/statamic/cms/issues/2691)

### What's fixed
- A bunch of taxonomy cache fixes. Listed below for good measure. [#2686](https://github.com/statamic/cms/issues/2686)
- Prevent taxonomy terms hanging around after you delete them. [#1349](https://github.com/statamic/cms/issues/1349)
- Prevent taxonomy terms showing the slug instead of the title. [#1982](https://github.com/statamic/cms/issues/1982)
- Prevent an undefined offset error when creating terms. [#2020](https://github.com/statamic/cms/issues/2020)
- Entry-term assocation is actually removed when expected. [#1870](https://github.com/statamic/cms/issues/1870)
- Prevent terms being displayed as the ID when you create new ones on an entry.
- An empty taxonomy parameter no longer tries to filter. [#2672](https://github.com/statamic/cms/issues/2672)
- Entries and Terms fieldtypes will show all results in select mode (instead of just the first paginated page). [#1727](https://github.com/statamic/cms/issues/1727)
- Entries fieldtype will show localized entries in select and typehead modes. [#1835](https://github.com/statamic/cms/issues/1835)
- Prevent changing publish status from wiping out the origin. [#2451](https://github.com/statamic/cms/issues/2451)
- YAML content should be null if it's just whitespace [#2677](https://github.com/statamic/cms/issues/2677)
- Delete Eloquent user through the repository. [da9335936](https://github.com/statamic/cms/commit/da9335936) [#2697](https://github.com/statamic/cms/issues/2697)
- Fixed variable name in down migration [#2676](https://github.com/statamic/cms/issues/2676)
- Updated docs urls [898889ce5](https://github.com/statamic/cms/commit/898889ce5)



## 3.0.19 (2020-10-15)

### What's improved
- The French translation has been updated. [#2664](https://github.com/statamic/cms/issues/2664)

### What's fixed
- Prevent exception when an invalid or outdated entry is selected in an entries fieldtype. [#2660](https://github.com/statamic/cms/issues/2660)
- Fix a handful of Antlers conditional issues. [#2663](https://github.com/statamic/cms/issues/2663) [#1193](https://github.com/statamic/cms/issues/1193) [#2614](https://github.com/statamic/cms/issues/2614) [#2537](https://github.com/statamic/cms/issues/2537) [#2456](https://github.com/statamic/cms/issues/2456)



## 3.0.18 (2020-10-14)

### What's new
- Added an [`md5` modifier](https://statamic.dev/modifiers/md5). [#2652](https://github.com/statamic/cms/issues/2652)

### What's fixed
- Form validation errors are translated appropriately. [#2387](https://github.com/statamic/cms/issues/2387)
- Form emails are localized based on the site where they were submitted. [#2658](https://github.com/statamic/cms/issues/2658)
- The `entries` fieldtype will localize its selections in views based on the locale. [#2657](https://github.com/statamic/cms/issues/2657)
- The entry gets passed along in more places, fixing some issues with Replicator, Grid, and Bard. [#2656](https://github.com/statamic/cms/issues/2656)



## 3.0.17 (2020-10-13)

### What's new
- Added a `find` method to the query builder. [#2630](https://github.com/statamic/cms/issues/2630)
- Added a `current_full_url` variable that includes the query string. [#2638](https://github.com/statamic/cms/issues/2638)
- Added a bunch of query parameter related modifiers. [#2638](https://github.com/statamic/cms/issues/2638)

### What's improved
- Deleting entries when using multiple sites will give you options on how to handle localizations. [#2623](https://github.com/statamic/cms/issues/2623)
- When you have a huge bunch of assets, it would cause search indexing while saving entries to be slow. Now it's fast. [#2643](https://github.com/statamic/cms/issues/2643)
- Added `cast_booleans` configuration option to Radio fieldtype [#2601](https://github.com/statamic/cms/issues/2601)
- Listing Vue component is available globally [#2602](https://github.com/statamic/cms/issues/2602)
- Portuguese and Danish translations have been updated.
- Popper.js has been updated. [#2622](https://github.com/statamic/cms/issues/2622)
- The translator generate command recognizes annotations with single asterisks. [8f778d0](https://github.com/statamic/cms/commits/8f778d0)
- Static caching strategy is settable in the `.env` file. [#2648](https://github.com/statamic/cms/issues/2648)

### What's fixed
- Context is provided to the nav tag recursively. [#2610](https://github.com/statamic/cms/issues/2610)
- Template front-matter works across operating systems. [#2607](https://github.com/statamic/cms/issues/2607)
- Partial is used on the licensing page. [#2620](https://github.com/statamic/cms/issues/2620)
- Fixed an error when localizating the root entry in a structured collection. [c9f0255fd](https://github.com/statamic/cms/commit/c9f0255fd)
- Updating an Algolia index will flush it rather than deleting it. [#2645](https://github.com/statamic/cms/issues/2645)
- Password reset errors are now shown (and in the right positions). [#2618](https://github.com/statamic/cms/issues/2618)
- Passing `true` and `false` into API filters will now be treated as booleans. [#2640](https://github.com/statamic/cms/issues/2640)
- Falsey HTML attributes are stripped out. True attributes actually say true. Useful for aria attributes on svg tags. [#2605](https://github.com/statamic/cms/issues/2605)



## 3.0.16 (2020-10-06)

### What's new
- Added a `key` parameter to the [`cache` tag](https://statamic.dev/tags/cache). [#2589](https://github.com/statamic/cms/issues/2589)
- Search indexes can define [transformers](https://statamic.dev/search#transforming-fields). [#2462](https://github.com/statamic/cms/issues/2462)

### What's improved
- The `locale` method on the `Entry` class can accept a `Site` object.
- The `toggle` fieldtype can understand `0` and `1` in your YAML files, rather than just `true` and `false`.
- French translation has been updated. [#2591](https://github.com/statamic/cms/issues/2591)

### What's fixed
- Entries are placed appropriately into a collection's structure when localizing them. [#2471](https://github.com/statamic/cms/issues/2471)
- The `date` method on the `Entry` class checks for `Carbon\Carbon`, rather than `Illuminate\Support\Carbon`.
- The subrequest is passed along to the cascade in Live Preview, which fixes things like `segment_x` variables using the CP URL.



## 3.0.15 (2020-10-05)

### What's new
- Laravel 8 is now supported. [#2547](https://github.com/statamic/cms/issues/2547)

### What's improved
- You can override repositories using `Statamic::repository()` which stops service provider load order being a factor.
- The entry repository uses a container binding for the query builder to make extending simpler.
- Added a query builder contract which the parser will check for instead of a concrete class.
- The Eloquent query builder is more consistent with other query builder classes.
- Taxonomy related entry query builder methods have been extracted into a trait to ease reusability.
- Improve performance related to noticing collection YAML file changes. [#2572](https://github.com/statamic/cms/issues/2572)
- Portuguese, Danish, and German translations have been updated. [#2583](https://github.com/statamic/cms/issues/2583) [#2587](https://github.com/statamic/cms/issues/2587) [#2588](https://github.com/statamic/cms/issues/2588)

### What's fixed
- Fix handling of taxonomy routes when they have multiple words. [#2273](https://github.com/statamic/cms/issues/2273)
- Setting `create: false` on a `terms` field will actually prevent you from being able to enter new terms. [#2453](https://github.com/statamic/cms/issues/2453)
- Prevent seeing validation rules multiple times times. [#2582](https://github.com/statamic/cms/issues/2582)
- If you have permission to view form submissions, you have permission to export them. [#2577](https://github.com/statamic/cms/issues/2577)
- The unique slug validation rule works when your entry IDs are integers.
- Pages can define entries by passing integer IDs, instead of just strings (UUIDs).



## 3.0.14 (2020-09-30)

### What's improved
- Prevent the asset browser's bulk action toolbar pushing everything down in grid mode.
- You can define a fieldset's handle when creating it. [#1717](https://github.com/statamic/cms/issues/1717)
- Added a `down` method to the auth migration. [#2546](https://github.com/statamic/cms/issues/2546)
- Increase performance of blueprint lookups. [#2552](https://github.com/statamic/cms/issues/2552)
- Entry and Term static cache URLs will be invalidated when they're deleted. [#2393](https://github.com/statamic/cms/issues/2393)
- Fix the listings' "check all" checkbox position.
- The `user:forgot_password_form` tag plays nicer with other forms on the page.
- A bunch of translations have been updated.

### What's fixed
- Stop forcing the title field to the start. [#2536](https://github.com/statamic/cms/issues/2536)
- Fix position of Bard toolbar inside a Stack. [#1911](https://github.com/statamic/cms/issues/1911)
- The translator tool will no longer null out nested arrays. [#2544](https://github.com/statamic/cms/issues/2544)
- Fixed the `success` variable on the `user:forgot_password_form` tag. [#1777](https://github.com/statamic/cms/issues/1777)
- Fixed the `mount` variable in routes sometimes doubling up or being for the wrong site. [#2569](https://github.com/statamic/cms/issues/2569)
- Match the "discovered addon" color to Laravel's "discovered package" color in the `statamic:install` output.



## 3.0.13 (2020-09-25)

### What's new
- The partial tag now supports [slots](https://statamic.dev/tags/partial#slots).

### What's improved
- The preview area of the asset editor has been improved for SVGs.
- The get_content tag has been given a little performance boost.
- French translations have been updated. [#2504](https://github.com/statamic/cms/issues/2504)
- Improve the UX of defining field conditions.

### What's fixed
- Status icons update when saving entries without needing to refresh. [#1822](https://github.com/statamic/cms/issues/1822)
- Fixed entries in a structured collection (i.e. pages) ignoring content protection. [#2526](https://github.com/statamic/cms/issues/2526)
- A markdown field with no value will be treated that way, rather than as an empty string. [#2503](https://github.com/statamic/cms/issues/2503)
- Actions with redirects now actually redirect. [#1946](https://github.com/statamic/cms/issues/1946)
- Action confirmation modals remain open on failures. [#1576](https://github.com/statamic/cms/issues/1576)
- Bard will now render strikethrough elements. [#2517](https://github.com/statamic/cms/issues/2517)
- Bumped html-to-prosemirror and prosemirror-to-html packages.
- Bumped lodash version [#2089](https://github.com/statamic/cms/issues/2089)



## 3.0.12 (2020-09-22)

### What's improved
- Added labels to scaffolding checkboxes. [#2488](https://github.com/statamic/cms/issues/2488)
- French and Portuguese translations have been updated. [#2493](https://github.com/statamic/cms/issues/2493) [#2474](https://github.com/statamic/cms/issues/2474)
- Yo dawg, I heard you like HTML, so the HTML fieldtype gets an HTML field so you can write HTML to display as HTML.

### What's fixed
- Removed the handle field in the navigation edit form. [#1959](https://github.com/statamic/cms/issues/1959)
- Fixed the missing icons when you add new fields. [#1959](https://github.com/statamic/cms/issues/1959)
- Long links in Bard get wrapped. [#1814](https://github.com/statamic/cms/issues/1814)
- Asset upload instructions actually explain asset uploads. [#1686](https://github.com/statamic/cms/issues/1686)
- Invalid dates no longer cause an error. [#2038](https://github.com/statamic/cms/issues/2038)
- SVGs get rendered in the asset editor modal. [#2484](https://github.com/statamic/cms/issues/2484)
- Fixed some breadcrumb links. [#2475](https://github.com/statamic/cms/issues/2475)
- The YAML fieldtype is now actually read only when it needs to be, instead of just saying it is. [#2082](https://github.com/statamic/cms/issues/2082)
- Upgraded the Pickr library, which stops the color fieldtype dropping off the page. [#2110](https://github.com/statamic/cms/issues/2110)
- The Revealer fieldtype's label is hidden inside Replicator. [#2468](https://github.com/statamic/cms/issues/2468)
- The `has` method on data classes like entries will return `true` if it has a value of `false` or `null`.
- The submission class sets its data and supplements properties to collections.



## 3.0.11 (2020-09-21)

### What's new
- Ability to remove a blueprint section programmatically. [#2491](https://github.com/statamic/cms/issues/2491)
- You can pass a variable into the `nav` tag's `from` parameter and it will make sure it has a slash, allowing you to do `:from="segment_1"`.

### What's fixed
- Fixed a protection related error on taxonomy URLs. [#2472](https://github.com/statamic/cms/issues/2472) [#2481](https://github.com/statamic/cms/issues/2481)
- Relationship tags filter out invalid IDs when augmenting. [#1752](https://github.com/statamic/cms/issues/1752)
- The `nav:breadcrumbs` tag supports multi-site. [#1807](https://github.com/statamic/cms/issues/1807) [#2487](https://github.com/statamic/cms/issues/2487)
- Prevent `nav from="/"` returning nothing. [#1683](https://github.com/statamic/cms/issues/1683) [#1542](https://github.com/statamic/cms/issues/1542)
- Fixed pluralisation issue. [#1695](https://github.com/statamic/cms/issues/1695)
- Fixed an error when adding a Bard set. [#1718](https://github.com/statamic/cms/issues/1718)
- Entries' `order` variables are available in templates.



## 3.0.10 (2020-09-18)

### What's improved
- German, French, and Portuguese translations have been updated. [#2445](https://github.com/statamic/cms/issues/2445) [#2444](https://github.com/statamic/cms/issues/2444) [#2458](https://github.com/statamic/cms/issues/2458)
- When an asset search returns no results it says "No results" instead of "This container is empty".
- Asset container handle are generated using snake_case as you type the title.
- The "and" the sentence_list modifier is translated. [#2463](https://github.com/statamic/cms/issues/2463)

### What's fixed
- Actions that don't want to be confirmed... won't be. [#1497](https://github.com/statamic/cms/issues/1497) [#2446](https://github.com/statamic/cms/issues/2446)
- Assets can be searched in grid mode. [#2318](https://github.com/statamic/cms/issues/2318) [#2442](https://github.com/statamic/cms/issues/2442)
- User avatars can be output in templates. [#2017](https://github.com/statamic/cms/issues/2017)
- The glide:generate tag uses the appropriate generation methods.
- Resolved an error in a taxonomy term listing when using a terms field on another term. [#2307](https://github.com/statamic/cms/issues/2307)
- Fix an issue where the sort modifier would output nothing. [#2450](https://github.com/statamic/cms/issues/2450)
- Prevent the tree from disappearing when switching from list view. [#2408](https://github.com/statamic/cms/issues/2408)

### What's removed
- "Angle brackets can now be used in modifiers" from 3.0.9 has been reverted for now. [#2022](https://github.com/statamic/cms/issues/2022)



## 3.0.9 (2020-09-16)

### What's new
- Antlers now supports [dynamic array access](https://statamic.dev/antlers#dynamic-access) with a brand new (to Antlers) square bracket syntax. [#1983](https://github.com/statamic/cms/issues/1983) (thanks [@morhi](https://github.com/morhi)!)
- The cache tag can be now disabled. [#2328](https://github.com/statamic/cms/issues/2328)
- You can now set a separate database connection for users. [#2416](https://github.com/statamic/cms/issues/2416)
- Form emails now have full access to all global variables. [#2411](https://github.com/statamic/cms/issues/2411)
- Form fields in templates get placeholder attributes. [#2354](https://github.com/statamic/cms/issues/2354)

### What's improved
- The Spanish, Dutch, and French translations have been updated. [#2440](https://github.com/statamic/cms/issues/2440), [#2435](https://github.com/statamic/cms/issues/2435), [#2434](https://github.com/statamic/cms/issues/2434)
- When creating a field, the fieldtype title is used instead of uppercasing the handle. [#1662](https://github.com/statamic/cms/issues/1662)
- Improved the asset uploader drop zone. [#2358](https://github.com/statamic/cms/issues/2358)
- You now get a more helpful exception when using a non-existent collection in the entries fieldtype. [#2422](https://github.com/statamic/cms/issues/2422)
- We now prevent options from showing in the collection listing dropdown if you don't have permission to do the things. [#2412](https://github.com/statamic/cms/issues/2412)
- The Mail config utility area now looks better. [#2380](https://github.com/statamic/cms/issues/2380)

### What's fixed
- Fixed a password reset related error. [#1973](https://github.com/statamic/cms/issues/1973)
- Angle brackets can now be used in modifiers. [#2022](https://github.com/statamic/cms/issues/2022)
- The Markdown fieldtype's dark mode preview text is no longer dark on dark. {insert another Tom Haverford reference} [#2185](https://github.com/statamic/cms/issues/2185)
- Bard's fixed toolbar is now shown when fullscreen and source are disabled, as you'd expect. [#2280](https://github.com/statamic/cms/issues/2280)
- Fixed the asset rename warning translation. [#2329](https://github.com/statamic/cms/issues/2329)
- Fixed the "Pro Mode" text in the Getting Started widget. [#2433](https://github.com/statamic/cms/issues/2433)
- Prevent an error on the entry list when you reference a non-existent user. [#2410](https://github.com/statamic/cms/issues/2410)
- Passing a zero into a tag parameter that expects a number will now use the zero instead of falling back to a one. Weird one. Or weird zero I guess.


## 3.0.8 (2020-09-15)

### What's new
- The Save/Publish button now supports "After Saving" options! You can choose to go to back to the listing, stay and edit, or create another and it will remember your last chosen option next time. [#675](https://github.com/statamic/cms/issues/675)

### What's improved
- The Getting Started widget now explains Pro Mode, and no longer references the beta. [#2402](https://github.com/statamic/cms/issues/2402)
- The French and German translations have been updated.
- The Select field now supports **max items**. [#1771](https://github.com/statamic/cms/issues/1771)
- The Range field has a smarter, configurable default that accounts for the `step` option. [#2328](https://github.com/statamic/cms/issues/2328)
- The Replicator field now looks better when underneath a Section field. [#2375](https://github.com/statamic/cms/issues/2375)

### What's fixed
- Bard's floating toolbar no longer keeps the table icons in the dark. Dark mode is one thing, but dark on dark is Tom Haverford-level silly. [#2189](https://github.com/statamic/cms/issues/2189)
- Bard's overaggressive focus outlines on Safari have been surgically removed. [#2188](https://github.com/statamic/cms/issues/2188)
- The publish sidebar will no longer collapse like a bully shoving a skinny kid into their locker.
- Section fieldtypes are no longer included in listings. [#2425](https://github.com/statamic/cms/issues/2425)
- Global search shows the collection/taxonomy name again. Sorry about that regression — at least it was cosmetic! [#2332](https://github.com/statamic/cms/issues/2332)




## 3.0.7 (2020-09-08)

### What's fixed
- Fix more instances of [#2369](https://github.com/statamic/cms/issues/2369)
- The scope modifier supports collections, not just arrays.
- Pagination in tags now re-keys the values. Fixes an issue where you might get no results when you aren't on the first page.



## v3.0.6 (2020-09-07)

### What's new
- Improved multisite Glide support. [#2379](https://github.com/statamic/cms/issues/2379)
- Added a GlideImageGenerated event. [#2160](https://github.com/statamic/cms/issues/2160)
- The Glide tag will return the item's original URL if it's not resizable (like an svg). [#2122](https://github.com/statamic/cms/issues/2122)

### What's fixed
- Fixed more of that issue from 3.0.4. [#2369](https://github.com/statamic/cms/issues/2369)
- Adjust the margin in the section fieldtype. [#2154](https://github.com/statamic/cms/issues/2154)
- Fix an issue where using a modifier on an array of augmentables (e.g. entries or assets), nothing would be output.


## v3.0.5 (2020-09-04)

### What's fixed
- Fix an issue introduced in 3.0.4 where using a Collection would cause an error.



## v3.0.4 (2020-09-04)

### What's new
- Revamped the validation builder you see when editing a field in a Blueprint or Fieldset.
- The `trans` tag accepts a `locale` parameter if you want to be explicit, just like the `trans()` helper.

### What's fixed
- The table fieldtype is usable inside Replicator. [#1447](https://github.com/statamic/cms/issues/1447)
- The search results tag will now filter results by the current site by default. [#2343](https://github.com/statamic/cms/issues/2343)
- It'll also filter by published results by default. [#2268](https://github.com/statamic/cms/issues/2268)
- Tag pairs using the `scope` modifier have access to cascading variables. [#1550](https://github.com/statamic/cms/issues/1550)
- Using the `where` modifier no longer removes access to cascading variables. [#2224](https://github.com/statamic/cms/issues/2224)
- Fix error when using the `scope` modifier on a Grid fieldtype. [#2250](https://github.com/statamic/cms/issues/2250)



## v3.0.3 (2020-09-02)

### What's new
- Bard now has an option to always show the "Add Set" button.

### What's improved
- Widespread accessibility improvements through `aria` attributes and matching form labels+IDs
- The Array fieldtype is now full width by default. It makes it look better more of the time. [#2315](https://github.com/statamic/cms/issues/2315)
- Filter badges are no longer forced to lowercase for selfish aesthetic purposes. There are many legitimate cases for case sensitivity. [#2219](https://github.com/statamic/cms/issues/2219)
- A bunch of form improvements. Fields are loopable, values are augmented like in entries, submission index and show views are prettier, and more. [#2326](https://github.com/statamic/cms/pull/2326)

### What's fixed
- The link tag now properly prefixes URLs with the current site base url. [#2317](https://github.com/statamic/cms/issues/2317)
- Super long Select field values no longer spill out of the box like when you have too much spaghetti in your back pocket and sit down. 🍝 [#2324](https://github.com/statamic/cms/issues/2324)
- Non-reorderable Grid rows can now be deleted, as one would expect. [#2306](https://github.com/statamic/cms/issues/2306)
- A global variable named `title` will be used in templates, rather than the title of the set itself. [#2329](https://github.com/statamic/cms/issues/2329)
- PHP files can no longer be uploaded to asset containers.

## v3.0.2 (2020-08-27)

### What's new
- Parent field is localizable by default. [#2211](https://github.com/statamic/cms/issues/2211)
- Site selector when reordering entries.

### What's fixed
- Prevent overwriting the entry variable. Prevents title, slug, parent, etc from incorrectly falling back to the root value. [#2211](https://github.com/statamic/cms/issues/2211)
- Fix a "does not exist in structure" error when localizing a page. [#2176](https://github.com/statamic/cms/issues/2176)
- The "Visit URL" button is updated when you change sites, or update the slug. [#1864](https://github.com/statamic/cms/issues/1864)
- Fix an error when switching sites when creating an entry. [#2261](https://github.com/statamic/cms/issues/2261)
- Fix entry reordering when using multiple sites. [#1869](https://github.com/statamic/cms/issues/1869)
- Fix select fieldtype not rendering when you have numeric options/values. [#2302](https://github.com/statamic/cms/issues/2302)
- The `wrap` modifier only wraps if there's something to wrap. [#2299](https://github.com/statamic/cms/issues/2299)
- Fix missing breadcrumb. [#2236](https://github.com/statamic/cms/issues/2236)
- Section fieldtype shouldn't be localizable. [#2236](https://github.com/statamic/cms/issues/2236)
- Fix facade IDE typehint [#2297](https://github.com/statamic/cms/issues/2297)
- Adjust contrast on some UI elements.

## v3.0.1 (2020-08-26)

### What's new
- Localizable field toggle. [#2045](https://github.com/statamic/cms/issues/2045)
- The `form` tags get a `submission_created` boolean. [#2285](https://github.com/statamic/cms/issues/2285)
- The `template` fieldtype will ignore views in the `partials` directory when `hide_partials` is enabled. [#2249](https://github.com/statamic/cms/issues/2249)
- The "first child" option is only in `link` fieldtypes if the entry is in a structured collection. [#2209](https://github.com/statamic/cms/issues/2209)
- A Blueprint's `parent` will be the Collection/Taxonomy when creating an Entry/Term.
- Collection view mode button tooltips. [#2241](https://github.com/statamic/cms/issues/2241)
- PHP short tags will be sanitized in Antlers templates.

### What's fixed
- Vuex store gets the site when creating entries. [#2237](https://github.com/statamic/cms/issues/2237)
- Entry locale defaults to the default site. [#2275](https://github.com/statamic/cms/issues/2275)
- Entry inherits its layout from an origin entry, if one exists. [#1830](https://github.com/statamic/cms/issues/1830)
- Global site selector is scrollable. [#1838](https://github.com/statamic/cms/issues/1838)
- Rogue closing tag removed. [#2253](https://github.com/statamic/cms/issues/2253)
- The `FormSubmitted` event gets a `submission` property. [#2271](https://github.com/statamic/cms/issues/2271)
- Images are inline in Replicator previews. [#2267](https://github.com/statamic/cms/issues/2267)
- Addon thumbnail alignment. [#2272](https://github.com/statamic/cms/issues/2272)
- Simplify how our custom cache store creates paths. Fixes a Windows pathing issue. [#952](https://github.com/statamic/cms/issues/952)
- Fix shrunken toggle. [#2170](https://github.com/statamic/cms/issues/2170)
- Translations. [#2282](https://github.com/statamic/cms/issues/2282) [#2256](https://github.com/statamic/cms/issues/2256)



## v3.0.0 (2020-08-19)

### Statamic 3 is Official! 🎉
The day has finally come. Statamic 3 is out of beta and into the wild!

**Learn more in our [launch announcement](https://statamic.com/blog/statamic-3-launch-announcement)**<|MERGE_RESOLUTION|>--- conflicted
+++ resolved
@@ -1,6 +1,5 @@
 # Release Notes
 
-<<<<<<< HEAD
 ## 3.3.0-beta.6 (2022-03-09)
 
 ### What's new
@@ -108,7 +107,9 @@
 - `$item->augmentedValue()`, `toAugmentedCollection()`, and `toAugmentedArray()` will always return `Value` instances. [#5302](https://github.com/statamic/cms/issues/5302) by @jasonvarga
 - Form submission data will always be an unfiltered Collection. [#5230](https://github.com/statamic/cms/issues/5230) by @jasonvarga
 - AssetContainer, Collection, Form, and Taxonomy's `toArray` methods return different data. [#5186](https://github.com/statamic/cms/issues/5186) by @jasonvarga
-=======
+
+
+
 ## 3.2.38 (2022-03-14)
 
 ### What's new
@@ -126,7 +127,6 @@
 - Fix `link` fieldtype not updating when switching sites. [#5447](https://github.com/statamic/cms/issues/5447) by @jasonvarga
 - Fix a few asset issues. [#5433](https://github.com/statamic/cms/issues/5433) by @jasonvarga
 - Fix `nav` tag's `is_current` and `is_parent` variables. [#5292](https://github.com/statamic/cms/issues/5292) by @arthurperton
->>>>>>> 71fac6d8
 
 
 
