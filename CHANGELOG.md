# Release Notes

<<<<<<< HEAD
## Unreleased

### What's new
- Collection and Nav Trees are now stored separately from their config. [#2768](https://github.com/statamic/cms/issues/2768)
- Added a form endpoint to the REST API. [#3271](https://github.com/statamic/cms/issues/3271)
- You can disable paste and input rules on Bard fields. [e23f2103](https://github.com/statamic/cms/commit/e23f2103)
- You can add placeholder text to `textarea` fieldtypes. [dc8fb06f](https://github.com/statamic/cms/commit/dc8fb06f)

### What's fixed
- Full measure static caching no longer logs when creating the page. [#3255](https://github.com/statamic/cms/issues/3255)
- Form fieldtypes now show data in the API rather than an empty object. [#3182](https://github.com/statamic/cms/issues/3182)
- Removed the minimum character limit for search queries. [4327e68c](https://github.com/statamic/cms/commit/4327e68c)
- Added the missing jpeg file type icon. [0c019840](https://github.com/statamic/cms/commit/0c019840)
- Update scripts and lock file class will normalize versions even more normalized. [#3335](https://github.com/statamic/cms/issues/3335)

### What's changing
- A bunch of structure tree related things outlined in [#2768](https://github.com/statamic/cms/issues/2768)
- A `hasCachedPage` method has been added to the `Statamic\StaticCaching\Cacher` interface.
- GraphQL queries are all disabled by default. [#3289](https://github.com/statamic/cms/issues/3289)
- Global search is now only triggered with a slash. (Not ctrl/alt/shift+f) [cad87068](https://github.com/statamic/cms/commit/cad87068)



## 3.1.0-alpha.3 (2020-02-11)

### What's new
- Add site and locale to entries. [#3205](https://github.com/statamic/cms/issues/3205)
- Date fields in range mode can be queried in GraphQL. [#3223](https://github.com/statamic/cms/issues/3223)

### What's fixed
- Support separate logos for outside/inside. [cad7451e](https://github.com/statamic/cms/commit/cad7451e)
- Fix date fields not augmenting ranges. [#3223](https://github.com/statamic/cms/issues/3223)
- Brought over changes from 3.0.43

### What's changing
- The `@svg` directive has been renamed to `@cp_svg` to avoid potential conflicts. [#3186](https://github.com/statamic/cms/issues/3186)



## 3.1.0-alpha.2 (2020-02-04)

### What's new
- Ability to query an entry by slug or URI in GraphQL. [#3193](https://github.com/statamic/cms/issues/3193)

### What's fixed
- Fixed GraphQL nested subfield handling for Replicator, Bard, and Grid fields. [#3202](https://github.com/statamic/cms/issues/3202)
- Fixed Safari display issue. [#1999](https://github.com/statamic/cms/issues/1999)
- Brought over changes from 3.0.41-42



## 3.1.0-alpha.1 (2020-02-01)

### What's new
- GraphQL [#2982](https://github.com/statamic/cms/issues/2982)
- White labeling [#3013](https://github.com/statamic/cms/issues/3013)
- Update Scripts [#3024](https://github.com/statamic/cms/issues/3024)
- API Caching [#3168](https://github.com/statamic/cms/issues/3168)
- Nav and Collection structure tree API endpoints [#2999](https://github.com/statamic/cms/issues/2999)
- Entry author permissions [#3053](https://github.com/statamic/cms/issues/3053)

### What's changing
- The `date` fieldtype now augments to Carbon instances. If you use them in Antlers without any modifiers, they will now be output using the default
  `date_format` (e.g. January 1st, 2020). Previously, the raw value (e.g. 2020-01-02) would have been output. Actual entry dates (i.e. the `date` field) would have behaved this way already. If you were using a modifier (e.g. `format`), there will be no change.
=======
## 3.0.46 (2020-03-05)

### What's new
- You can get a user's email via a property. [#3331](https://github.com/statamic/cms/issues/3331)

### What's fixed
- Fix range field overflowing issue. [#3292](https://github.com/statamic/cms/issues/3292)
- Show valid data for a Form fields in the content API. [#3270](https://github.com/statamic/cms/issues/3270)
- Enable fixed toolbar on a Bard field inside a set. [#3240](https://github.com/statamic/cms/issues/3240)


## 3.0.45 (2020-02-22)

### What's new
- Add new `chunk` modifier. [849ae0ccb](https://github.com/statamic/cms/commit/849ae0ccb)
- Support `image` and `mimes` validation rules for assets. [#3253](https://github.com/statamic/cms/issues/3253)
- Parameters can now access:nested:variables. [#3267](https://github.com/statamic/cms/issues/3267)
- Added syringe icon. [#3232](https://github.com/statamic/cms/issues/3232)

### What's improved
- Improve Spanish translations. [#3243](https://github.com/statamic/cms/issues/3243)

### What's fixed
- Fix error when attempting to filter a collection by a single taxonomy. [#3244](https://github.com/statamic/cms/issues/3244)
- Prevent deleting `select` field selections when in read only. [#3283](https://github.com/statamic/cms/issues/3283)
- Preserve numeric keys in the `array` fieldtype. [#3284](https://github.com/statamic/cms/issues/3284)
- Localize the taxonomy `terms` field. [#3172](https://github.com/statamic/cms/issues/3172)
- Persist the `parent` when using the create another entry button. [#3285](https://github.com/statamic/cms/issues/3285)
- Fix disabled `select` field styling issues. [#3275](https://github.com/statamic/cms/issues/3275)
- Prevent excessive user database queries. [#3227](https://github.com/statamic/cms/issues/3227)
- Handle null labels correctly in the `array` fieldtype. [#3260](https://github.com/statamic/cms/issues/3260)
- Keep text field width within limits in Firefox. [#3258](https://github.com/statamic/cms/issues/3258)
- Fix type error in `repeat` modifier. [#3261](https://github.com/statamic/cms/issues/3261)
- The `date` fieldtype in a listing uses use the `date_format` setting. [#3264](https://github.com/statamic/cms/issues/3264)
- Use `date_format` in updater changelogs. [#3246](https://github.com/statamic/cms/issues/3246)



## 3.0.44 (2020-02-17)

### What's fixed
- Allow `view` data to be passed into tags parameters. [#3252](https://github.com/statamic/cms/issues/3252)
- Fix error when submitting a form with emails. [#3239](https://github.com/statamic/cms/issues/3239)
>>>>>>> 0ff6bd2b



## 3.0.43 (2020-02-11)

### What's new
- Added an `EntryCreated` event. [#3078](https://github.com/statamic/cms/issues/3078)
- Ability to save entries without triggering events. [#3208](https://github.com/statamic/cms/issues/3208)
- Add `sort` and `query_scope` parameters to `search:results` tag. [#2383](https://github.com/statamic/cms/issues/2383)
- Ability to disable focal point editor. [#3160](https://github.com/statamic/cms/issues/3160)

### What's improved
- Added Chinese translations. [#3211](https://github.com/statamic/cms/issues/3211)
- Updated French translations. [#3206](https://github.com/statamic/cms/issues/3206)

### What's fixed
- Fix Radio input position. [#3183](https://github.com/statamic/cms/issues/3183)
- Fix Antlers ternary condition escaping. [#3123](https://github.com/statamic/cms/issues/3123)
- Prevent terms being created with existing slugs, which prevents overriding existing terms. [#3114](https://github.com/statamic/cms/issues/3114)
- The "Visit URL" button gets hidden when a collection has no route. [#3080](https://github.com/statamic/cms/issues/3080)
- Fix stroke color of the taxonomy icon. [#3225](https://github.com/statamic/cms/issues/3225)
- Fix issue where date range fields would sometimes be a day behind. [#3221](https://github.com/statamic/cms/issues/3221)
- Prevent error when a user's avatar is deleted. [#3212](https://github.com/statamic/cms/issues/3212)
- Use more data when augmenting a form submission, which prevents the wrong date being shown. [#3204](https://github.com/statamic/cms/issues/3204)



## 3.0.42 (2021-02-04)

### What's fixed
- Fix error in asset listings when one has recently been deleted. [#3201](https://github.com/statamic/cms/issues/3201)
- Fix Taxonomy facade accessor. [#3199](https://github.com/statamic/cms/issues/3199)
- Small clean up of `trans` tag. [#3197](https://github.com/statamic/cms/issues/3197)



## 3.0.41 (2021-02-03)

### What's new
- Added a `ray` modifier. [#3137](https://github.com/statamic/cms/issues/3137)

### What's improved
- Form email subjects can be translated. [#3144](https://github.com/statamic/cms/issues/3144)
- View site button in CP uses the selected site. [#3139](https://github.com/statamic/cms/issues/3139)
- Updated Danish, German, and French translations. [#3161](https://github.com/statamic/cms/issues/3161) [#3134](https://github.com/statamic/cms/issues/3134) [#3129](https://github.com/statamic/cms/issues/3129)

### What's fixed
- Prevent moving pages to end of top level when already there. [#3152](https://github.com/statamic/cms/issues/3152)
- Fix form widget styling. [#3169](https://github.com/statamic/cms/issues/3169)
- Fix Bard line wrapping issue. [#3115](https://github.com/statamic/cms/issues/3115)
- Inject the Symfony Yaml component. [#3164](https://github.com/statamic/cms/issues/3164)
- Adjust Action Facade docblock [#3150](https://github.com/statamic/cms/issues/3150)



## 3.0.40 (2021-01-21)

### What's fixed
- Fix error when saving a root page. [#3132](https://github.com/statamic/cms/issues/3132)



## 3.0.39 (2021-01-19)

### What's improved
- Fixed a handful of translation issues. [#2511](https://github.com/statamic/cms/issues/2511) [#2520](https://github.com/statamic/cms/issues/2520) [#2515](https://github.com/statamic/cms/issues/2515) [#2510](https://github.com/statamic/cms/issues/2510) [#2509](https://github.com/statamic/cms/issues/2509) [#2641](https://github.com/statamic/cms/issues/2641) [#2514](https://github.com/statamic/cms/issues/2514) [#3119](https://github.com/statamic/cms/issues/3119)
- The `multisite` command will enable pro and update your config file for you. [#3125](https://github.com/statamic/cms/issues/3125)

### What's fixed
- Fix error in the `multisite` command. [#3125](https://github.com/statamic/cms/issues/3125)
- Fix table fieldtype duplicating data. [#2470](https://github.com/statamic/cms/issues/2470)
- Fix table fieldtype not showing delete row button. [#2790](https://github.com/statamic/cms/issues/2790)
- Fix entries etc not being removed from search index when deleted. [#3121](https://github.com/statamic/cms/issues/3121)
- Fix API URL related error when using Live Preview while creating an entry. [#3112](https://github.com/statamic/cms/issues/3112)
- Fix time being added to the date fieldtype unnecessarily. [#3118](https://github.com/statamic/cms/issues/3118)
- Prevent null values from being saved in Bard and Replicator fields. [#3126](https://github.com/statamic/cms/issues/3126)
- Prevent a situation where you could move a page into a child of the root, which isn't allowed. [#3104](https://github.com/statamic/cms/issues/3104)
- Prevent orderable collections from having a parent field. [#2012](https://github.com/statamic/cms/issues/2012)
- Removed route model binding for users. [#3088](https://github.com/statamic/cms/issues/3088)
- Fix 404s within the CP rendering as front-end 404s. [#3098](https://github.com/statamic/cms/issues/3098)



## 3.0.38 (2021-01-11)

### What's new
- Added a horizontal rule button to Bard. [#3076](https://github.com/statamic/cms/issues/3076)
- Ability to choose from multiple blueprints on the empty collection screen. [#1985](https://github.com/statamic/cms/issues/1985)
- You can now edit a blueprint section's or Bard set's handle separately from the display text. [#1667](https://github.com/statamic/cms/issues/1667)
- Addons can more easily register actions, scopes, and filters. [#3093](https://github.com/statamic/cms/issues/3093)

### What's improved
- Updated French and Dutch translations. [#3077](https://github.com/statamic/cms/issues/3077) [#3086](https://github.com/statamic/cms/issues/3086)

### What's fixed
- Fix Bard issue where using bold inside a link would split the link up. [#2109](https://github.com/statamic/cms/issues/2109)
- Fix Bard issue where an empty paragraph is added before a newly added set. [#1491](https://github.com/statamic/cms/issues/1491)
- Prevent editing and removing assets from the assets fieldtype when it's read only. [#1826](https://github.com/statamic/cms/issues/1826)
- Half measure static caching uses the correct expiry key as per the docs. [#2744](https://github.com/statamic/cms/issues/2744)
- Fixed an issue where a statically cached page would get unintentionally re-cached. [#3085](https://github.com/statamic/cms/issues/3085)
- Fix date handling when using revisions. [#3094](https://github.com/statamic/cms/issues/3094)



## 3.0.37 (2021-01-06)

### What's new
- Added a `CollectionCreated` event. [#3062](https://github.com/statamic/cms/issues/3062)
- Added a `UserRegistering` event. [#3057](https://github.com/statamic/cms/issues/3057)
- Added a `float` fieldtype. [#3060](https://github.com/statamic/cms/issues/3060)

### What's improved
- You now get a confirmation before updating or downgrading Statamic and addons. [#3038](https://github.com/statamic/cms/issues/3038)

### What's fixed
- Fixed entry publish state management permissions. [#3039](https://github.com/statamic/cms/issues/3039)
- Query strings can be ignored when using static caching. [#3075](https://github.com/statamic/cms/issues/3075)
- Bump `axios` from 0.19.2 to 0.21.1 [#3068](https://github.com/statamic/cms/issues/3068)



## 3.0.36 (2020-12-23)

### What's new
- Added a `mount` variable to entries in templates. [#3046](https://github.com/statamic/cms/issues/3046)
- Added a `locales:count` tag. [#3042](https://github.com/statamic/cms/issues/3042)

### What's improved
- Hide the "Enable Pro" part of the Getting Started widget if it's enabled. [#3051](https://github.com/statamic/cms/issues/3051)
- Updated French and German translations. [#3029](https://github.com/statamic/cms/issues/3029) [#3052](https://github.com/statamic/cms/issues/3052)
- Improved the Asset SVG asset previews. [#2945](https://github.com/statamic/cms/issues/2945)

### What's fixed
- Fix issue where you couldn't drag Bard sets when used inside a Replicator. [#2063](https://github.com/statamic/cms/issues/2063)
- The 'Add Date' button is unavailable in the date fieldtype when it's read only. [#3025](https://github.com/statamic/cms/issues/3025)
- Fix issue where a non existent avatar sometimes caused an error. [#3027](https://github.com/statamic/cms/issues/3027)
- Show a dropdown indicator when there's more than one taxonomy blueprint. [#3010](https://github.com/statamic/cms/issues/3010)
- Fix btn class selector clash. [#3022](https://github.com/statamic/cms/issues/3022)
- Updating through the CP will also update dependencies, fixing an issue where people were stuck on 3.0.12. [#3045](https://github.com/statamic/cms/issues/3045)
- Prevent Replicator sets shrinking when dragging them. [9dedf49b3](https://github.com/statamic/cms/commit/9dedf49b3)
- Fix issue where you couldn't un-hide a blueprint. [#3033](https://github.com/statamic/cms/issues/3033)



## 3.0.35 (2020-12-17)

### What's new
- Blueprints can be hidden from the Create Entry and Create Term buttons. [#3007](https://github.com/statamic/cms/issues/3007)
- Added a `UserBlueprintFound` event. [#2983](https://github.com/statamic/cms/issues/2983)

### What's fixed
- Fixed a circular reference which made Bard freeze the page. [#2959](https://github.com/statamic/cms/issues/2959) [#3005](https://github.com/statamic/cms/issues/3005)
- Register our custom cache driver earlier, which fixes compatibility with Laravel Telescope. [#3023](https://github.com/statamic/cms/issues/3023) [#1721](https://github.com/statamic/cms/issues/1721)
- The Toggle fieldtype gives you a boolean when undefined, rather than null. [1f11c9c89](https://github.com/statamic/cms/commit/1f11c9c89)
[05601e49b](https://github.com/statamic/cms/commit/05601e49b)
- Terms can contain supplemental data, which fixes error within search. [#3008](https://github.com/statamic/cms/issues/3008)
- Fix `isInGroup` for Eloquent user driver. [#2951](https://github.com/statamic/cms/issues/2951)
- Fix issue where only one term would be returned when you have two terms with the same slug in different taxonomies. [c9624a49e](https://github.com/statamic/cms/commit/c9624a49e)
- Hide the "Duplicate Row" button when max grid rows have been reached. [#3006](https://github.com/statamic/cms/issues/3006)
- Removed the zero indexed grid item count. [b657efa28](https://github.com/statamic/cms/commit/b657efa28)
- Fix `join` modifier when value is null. [#3001](https://github.com/statamic/cms/issues/3001)
- Fix Term facade hints. [#3012](https://github.com/statamic/cms/issues/3012)
- Bump `ini` from 1.3.5 to 1.3.8 [#3009](https://github.com/statamic/cms/issues/3009)



## 3.0.34 (2020-12-09)

### What's new 
- PHP 8 support. [#2944](https://github.com/statamic/cms/issues/2944)

### What's fixed
- Use the correct password reset url in emails when using the `user:forgot_password_form`. [#2988](https://github.com/statamic/cms/issues/2988)
- Passing an invalid `from` value to a `nav` tag will output from the root, rather than throw an error. [#2963](https://github.com/statamic/cms/issues/2963)



## 3.0.33 (2020-12-08)

### What's improved
- Allow collection specific taxonomy views to work without mounting (when you have a single word collection). [352772eaa](https://github.com/statamic/cms/commit/352772eaa)
- Updated German translation. [#2968](https://github.com/statamic/cms/issues/2968)

### What's fixed
- Fixed an issue where you couldn't re-select an asset after removing one. [844e3710d](https://github.com/statamic/cms/commit/844e3710d)
- Prevent terms being excluded from search results by giving them a published status. [#2950](https://github.com/statamic/cms/issues/2950)
- Fix the "View" dropdown link on the taxonomy term listing page. [e26a1ad5f](https://github.com/statamic/cms/commit/e26a1ad5f)
- Fix terms not having the collection scoped URLs on the collection specific listing page. [175783dc6](https://github.com/statamic/cms/commit/175783dc6)
- Fix a paginator related error when using Laravel 6. [6ade2a61c](https://github.com/statamic/cms/commit/6ade2a61c)
- Fixed an issue where colon delimited strings in Antlers conditions weren't parsed correctly. [#2396](https://github.com/statamic/cms/issues/2396)
- Fix breadcrumbs not rendering properly when not including home [#2976](https://github.com/statamic/cms/issues/2976)
- Fix error for an empty search string [#2974](https://github.com/statamic/cms/issues/2974)
- Fix error when paginating using Eloquent. [7f4fd19ea](https://github.com/statamic/cms/commit/7f4fd19ea)



## 3.0.32 (2020-12-02)

### What's new
- Added `term.saved` and `term.saving` hooks. [016306639](https://github.com/statamic/cms/commit/016306639) [8c3320d20](https://github.com/statamic/cms/commit/8c3320d20)

### What's improved
- Added `hidden` to the `text` fieldtype's `input_type` dropdown. [#2952](https://github.com/statamic/cms/issues/2952)
- Improved visual spacing when adding Replicator blocks. [#2955](https://github.com/statamic/cms/issues/2955)
- Updated French translations. [#2870](https://github.com/statamic/cms/issues/2870)

### What's fixed
- Reverted the `highlight.js` and `tiptap-extensions` upgrades from 3.0.31. Fixes a Prosemirror error. [#2919](https://github.com/statamic/cms/issues/2919)
- Fix users not being able to change their own passwords. [6fec3bace](https://github.com/statamic/cms/commit/6fec3bace)
- Fix users not being able to reset their passwords when using Eloquent. [#2795](https://github.com/statamic/cms/issues/2795)
- Fix an unnecessary alert after saving a term. [#2930](https://github.com/statamic/cms/issues/2930)
- Prevent the `statamic:install` command trying to creating `.gitkeep` files at the wrong place. [#2939](https://github.com/statamic/cms/issues/2939)



## 3.0.31 (2020-11-25)

### What's new
- Added an `assets:generate-presets` command. [2909](https://github.com/statamic/cms/commit/2909)
- CP Nav items can use their own SVGs. [#2890](https://github.com/statamic/cms/issues/2890)

### What's improved
- The Select fieldtype's Replicator preview text uses labels. [#2913](https://github.com/statamic/cms/issues/2913)
- When using Eloquent based users, prevent updating timestamps when logging in. [f7d242e5c](https://github.com/statamic/cms/commit/f7d242e5c)
- Added an Antlers toggle to the config of text fieldtypes. [#2891](https://github.com/statamic/cms/issues/2891)
- The `.gitkeep` files generated by the `install` command use directories defined in the config. [#2888](https://github.com/statamic/cms/issues/2888)
- Updated translations. [#2896](https://github.com/statamic/cms/issues/2896) [2ef2fda9c](https://github.com/statamic/cms/commit/2ef2fda9c)

### What's fixed
- Fixed non-string IDs (like integers, when using Eloquent) within the Entries fieldtype. [#2900](https://github.com/statamic/cms/issues/2900)
- Fixed error when attempting to filter entries by a null taxonomy term. [#2904](https://github.com/statamic/cms/issues/2904) [#2912](https://github.com/statamic/cms/issues/2912)
- Upgraded `highlight.js` and `tiptap-extensions`. [b74c61e05](https://github.com/statamic/cms/commit/b74c61e05)
- Fix error when a `terms` fieldtype is used within a User. [6e04a0878](https://github.com/statamic/cms/commit/6e04a0878) [#2826](https://github.com/statamic/cms/issues/2826)
- Fix cmd+s not saving on a navigation. [#2873](https://github.com/statamic/cms/issues/2873)
- Fix OAuth when using Eloquent users. [#2901](https://github.com/statamic/cms/issues/2901)
- Pass in the current blueprint to the 'Create Another' URL. [#2886](https://github.com/statamic/cms/issues/2886)
- UTF8 encode asset name. [#2892](https://github.com/statamic/cms/issues/2892)
- Fixed the `localize` modifier. [7bf579393](https://github.com/statamic/cms/commit/7bf579393)



## 3.0.30 (2020-11-20)

### What's new
- Added a [sites](https://statamic.dev/variables/sites) variable. [#2513](https://github.com/statamic/cms/issues/2513)
- Added the ability to limit number of sets in a Replicator field. [#2866](https://github.com/statamic/cms/issues/2866)
- The search:results tag supports pagination. [d059bc4eb](https://github.com/statamic/cms/commit/d059bc4eb)

### What's fixed
- Prevent comma in submission filenames when used in some locales. [927890a95](https://github.com/statamic/cms/commit/927890a95)
- Prevent form submissions generating new IDs. [#2822](https://github.com/statamic/cms/issues/2822)
- Don't use the "after save" features when inside a Stack. [#2827](https://github.com/statamic/cms/issues/2827) [#2469](https://github.com/statamic/cms/issues/2469)
- Global CP search results are filtered by permission. [#2848](https://github.com/statamic/cms/issues/2848)
- Prevent error when getting image dimensions from a corrupt file. [#2877](https://github.com/statamic/cms/issues/2877)
- Query string is maintained in pagination links in tags. [d059bc4eb](https://github.com/statamic/cms/commit/d059bc4eb)



## 3.0.29 (2020-11-19)

### What's fixed
- Fix issue where nested imports with prefixes causes compounding prefixes. [#2869](https://github.com/statamic/cms/issues/2869)
- Prevent select fields with max_items set to 1 being unclearable. [d04519d2b](https://github.com/statamic/cms/commit/d04519d2b)
- Select fields are searchable if you allow additions, even if you don't explicitly enable the searchable option. [5cba0bc](https://github.com/statamic/cms/commit/5cba0bc)
- Adjust Bard Set Picker placement. [80ff247b2](https://github.com/statamic/cms/commit/80ff247b2)
- Fix styling of pagination's `...` separator. [f0f1cdef6](https://github.com/statamic/cms/commit/f0f1cdef6)
- Support cmd+s to save on Fieldset and Navagition form pages. [b77a8d227](https://github.com/statamic/cms/commit/b77a8d227)
- Fixed that annoying little gap in the main nav when the trial banner isn't there. [d9396a838](https://github.com/statamic/cms/commit/d9396a838)
- Only turn fieldtype length limiter to red when you exceed the limit. Meeting is fine. [0c939faa3](https://github.com/statamic/cms/commit/0c939faa3) [7ce0200f1](https://github.com/statamic/cms/commit/7ce0200f1)
- Fix the `rtfm` command's URL and text. [3185d65e5](https://github.com/statamic/cms/commit/3185d65e5)
- The `length` modifier works with collections. [#2876](https://github.com/statamic/cms/issues/2876)



## 3.0.28 (2020-11-17)

### What's new
- Added a `UserRegistered` event. [#2838](https://github.com/statamic/cms/issues/2838)
- Add config values to the form email data. [#2847](https://github.com/statamic/cms/issues/2847)

### What's improved
- Improved speed of CP entry, term, and form submission listings by only requesting values for visible columns. [#2857](https://github.com/statamic/cms/issues/2857)
- Made some Blueprint related performance improvements. [#2856](https://github.com/statamic/cms/issues/2856)
- Added unique classes based on the handle to each field wrapper div. [statamic/ideas#388](https://github.com/statamic/ideas/issues/388)
- Replaced fzaninotto/faker with fakerphp/faker. [#2819](https://github.com/statamic/cms/issues/2819)

### What's fixed
- Collection widget shows entries for the current site. [adbeaeba5](https://github.com/statamic/cms/commit/adbeaeba5)
- Prevent situations where a structure could end up with a root page with children. [#2852](https://github.com/statamic/cms/issues/2852)
- Render attributes whose value is false. [#2845](https://github.com/statamic/cms/issues/2845)
- Prevent removing/ordering of options on read-only relationship selects. [#2415](https://github.com/statamic/cms/issues/2415)
- Adjusted trial mode banner visibility. [4b83422b9](https://github.com/statamic/cms/commit/4b83422b9)



## 3.0.27 (2020-11-12)

### What's fixed
- Fixed some issues around asset caching. [#2831](https://github.com/statamic/cms/issues/2831) [#2840](https://github.com/statamic/cms/issues/2840)



## 3.0.26 (2020-11-10)

### What's improved
- Asset browsing has been given some performance improvements when dealing with large amounts of assets. [#2828](https://github.com/statamic/cms/issues/2828)
- The `embed_url` modifier load embeds without cookies from Vimeo or YouTube. [#2820](https://github.com/statamic/cms/issues/2820)
- Increase scannability of the fieldtype picker. [statamic/ideas#384](https://github.com/statamic/ideas/issues/384)

### What's fixed
- Fixed some issues with nav and breadcrumb tags on multisite. [#2269](https://github.com/statamic/cms/issues/2269)
- Fix legacy bard data not displaying in listings. [13b70fa79](https://github.com/statamic/cms/commit/13b70fa79)
- Fix an issue where Bard text doesn't show up in listings sometimes. [ab4194c88](https://github.com/statamic/cms/commit/ab4194c88)



## 3.0.25 (2020-11-06)

### What's new
- Field names in form validation can be translated. [#2764](https://github.com/statamic/cms/issues/2764)
- Added an Indonesian translation [#2426](https://github.com/statamic/cms/issues/2426)
- The `assets` tag can search by collection, and fields, and filter by type. [#2716](https://github.com/statamic/cms/issues/2716)

### What's improved
- French, German, and Danish translations have been updated. [#2808](https://github.com/statamic/cms/issues/2808) [#2804](https://github.com/statamic/cms/issues/2804) [#2809](https://github.com/statamic/cms/issues/2809)
- The name is passed along when creating custom search index drivers. [#2781](https://github.com/statamic/cms/issues/2781)
- The `search:update` command defaults to `all` so you can just hit enter. [a0c7ad908](https://github.com/statamic/cms/commit/a0c7ad908)
- Exceptions thrown within modifiers will now show the real exception in the stack trace. [0c443f751](https://github.com/statamic/cms/commit/0c443f751)
- The `text` fieldtype will save integers instead of strings when `input_type` is `number`. [#2708](https://github.com/statamic/cms/issues/2708)

### What's fixed
- Fix shallow augmentation for nested relations. [#2801](https://github.com/statamic/cms/issues/2801)
- Fix a recursion issue in Bard that made the page hang. [#2805](https://github.com/statamic/cms/issues/2805)
- Prevent an error when adding a new set in Bard or Replicator. [f9c448d1c](https://github.com/statamic/cms/commit/f9c448d1c)
- Prevent an error when there's a Replicator set without any fields. [402feb229](https://github.com/statamic/cms/commit/402feb229)
- Fix issue where only the last field's value of a Replicator is shown in the preview. [a5fd579f4](https://github.com/statamic/cms/commit/a5fd579f4)
- Fix a weird table shrinky overflowy UI thing.  [#2595](https://github.com/statamic/cms/issues/2595)
- Localized entries get appropriate fallback values placed in the search index. [#2789](https://github.com/statamic/cms/issues/2789) [88b245b](https://github.com/statamic/cms/commit/88b245b)
- Fix the `sum` modifier not being able to handle `Value` objects. [#2703](https://github.com/statamic/cms/issues/2703)
- Prevent `select` fields with lots of text from overflowing. [#2702](https://github.com/statamic/cms/issues/2702)
- Prevent blueprint fields with long labels from overflowing. [#2673](https://github.com/statamic/cms/issues/2673)



## 3.0.24 (2020-11-04)

### What's new
- Added Stache Locking. Reduces resource spikes on busy sites while building the cache. [#2794](https://github.com/statamic/cms/issues/2794)
- Added an `entriesCount` method to taxonomy terms which lets us perform a more efficient count query. This speeds up Stache build time on taxonomy-heavy sites. [#2792](https://github.com/statamic/cms/issues/2792)

### What's improved
- Added some missing translations. [36d973eb](https://github.com/statamic/cms/commit/36d973eb)

### What's fixed
- Fixed a typo in a Dutch translation. [#2796](https://github.com/statamic/cms/issues/2796)



## 3.0.23 (2020-11-01)

### What's new
- Replicator can configure it's set collapsing behavior. Everything by default [#2771](https://github.com/statamic/cms/issues/2771), or accordion style [979daebec](https://github.com/statamic/cms/commit/979daebec).
- Static caching supports invalidaton by Navigation and Global. [#2778](https://github.com/statamic/cms/issues/2778)

### What's improved
- Radio fieldtype labels are shown in listings instead of just the values. [#2731](https://github.com/statamic/cms/issues/2731)
- Add Slovene translation. [#2777](https://github.com/statamic/cms/issues/2777)
- Improve Replicator and Bard performance when collapsing sets. [#2787](https://github.com/statamic/cms/issues/2787)

### What's fixed
- Fixed field conditions in Grids and imported fieldsets with prefixes. [#2767](https://github.com/statamic/cms/issues/2767)
- Only look up addon editions if they're installed. [#2782](https://github.com/statamic/cms/issues/2782)
- Taggable and Relationship fieldtype in select mode is reorderable by drag and drop. [#2059](https://github.com/statamic/cms/issues/2059)
- Fix a few instances of title, status, etc not being updated in the UI appropriately. [#1822](https://github.com/statamic/cms/issues/1822)
- Prevent select fields from converting booleans when used as config field. [b2a425079](https://github.com/statamic/cms/commit/b2a425079)
- Prevent an overzealous blink cache clear. [818c4fdc4](https://github.com/statamic/cms/commit/818c4fdc4)



## 3.0.22 (2020-10-29)

### What's fixed
- Addon directories should include a trailing slash. [seo-pro#140](https://github.com/statamic/seo-pro/issues/140)



## 3.0.21 (2020-10-28)

### What's improved
- Addons can get their directory without needing it in the manifest. [#2761](https://github.com/statamic/cms/issues/2761)
- Structure tree entries get eager loaded. [#2573](https://github.com/statamic/cms/issues/2573)
- Composer 2 is used within the control panel. [facca2693](https://github.com/statamic/cms/commit/facca2693)
- `Str::isUrl()` checks more URLs. [#2759](https://github.com/statamic/cms/issues/2759)
- Dutch translation has been updated. [#2754](https://github.com/statamic/cms/issues/2754)
- The Entry facade docblock has been updated. [#2720](https://github.com/statamic/cms/issues/2720)
- The `@svg` Blade directive is only registered on CP routes. Prevents conflicts with things like Blade UI Kit. [99e812e6c](https://github.com/statamic/cms/commit/99e812e6c)
- The `shuffle` modifier works for Collections. [#2709](https://github.com/statamic/cms/issues/2709)
- The `.idea` directory is git ignored, and we now require `ext-json`, which improves the experience for PhpStorm users. [#2735](https://github.com/statamic/cms/issues/2735)

### What's fixed
- Fix how data gets passed into `*recursive var*` in the parser and structure tag. [#2719](https://github.com/statamic/cms/issues/2719)
- Addon views are registered only if the views directory exists. [#2707](https://github.com/statamic/cms/issues/2707)
- Actions can return any type of `Request` for downloads, like a `StreamedResponse`. [#2738](https://github.com/statamic/cms/issues/2738)
- Update some JS dependencies to patch security issues. [49e4ce819](https://github.com/statamic/cms/commit/49e4ce819) [c290a86ec](https://github.com/statamic/cms/commit/c290a86ec)
- Prevent an error when using the `entries` fieldtype in a non entry (e.g. a user) [8ede3718b](https://github.com/statamic/cms/commit/8ede3718b)
- Prevent making addon instances multiple times [d4ce47099](https://github.com/statamic/cms/commit/d4ce47099)
- Fixed a PSR-4 incompatible test. [#2734](https://github.com/statamic/cms/issues/2734)



## 3.0.20 (2020-10-20)

### What's new
- Added a `smartypants` modifier and `Html::smartypants()` method. [#2689](https://github.com/statamic/cms/issues/2689)

### What's improved
- Danish and Dutch translations have been updated. [#2693](https://github.com/statamic/cms/issues/2693) [#2691](https://github.com/statamic/cms/issues/2691)

### What's fixed
- A bunch of taxonomy cache fixes. Listed below for good measure. [#2686](https://github.com/statamic/cms/issues/2686)
- Prevent taxonomy terms hanging around after you delete them. [#1349](https://github.com/statamic/cms/issues/1349)
- Prevent taxonomy terms showing the slug instead of the title. [#1982](https://github.com/statamic/cms/issues/1982)
- Prevent an undefined offset error when creating terms. [#2020](https://github.com/statamic/cms/issues/2020)
- Entry-term assocation is actually removed when expected. [#1870](https://github.com/statamic/cms/issues/1870)
- Prevent terms being displayed as the ID when you create new ones on an entry.
- An empty taxonomy parameter no longer tries to filter. [#2672](https://github.com/statamic/cms/issues/2672)
- Entries and Terms fieldtypes will show all results in select mode (instead of just the first paginated page). [#1727](https://github.com/statamic/cms/issues/1727)
- Entries fieldtype will show localized entries in select and typehead modes. [#1835](https://github.com/statamic/cms/issues/1835)
- Prevent changing publish status from wiping out the origin. [#2451](https://github.com/statamic/cms/issues/2451)
- YAML content should be null if it's just whitespace [#2677](https://github.com/statamic/cms/issues/2677)
- Delete Eloquent user through the repository. [da9335936](https://github.com/statamic/cms/commit/da9335936) [#2697](https://github.com/statamic/cms/issues/2697)
- Fixed variable name in down migration [#2676](https://github.com/statamic/cms/issues/2676)
- Updated docs urls [898889ce5](https://github.com/statamic/cms/commit/898889ce5)



## 3.0.19 (2020-10-15)

### What's improved
- The French translation has been updated. [#2664](https://github.com/statamic/cms/issues/2664)

### What's fixed
- Prevent exception when an invalid or outdated entry is selected in an entries fieldtype. [#2660](https://github.com/statamic/cms/issues/2660)
- Fix a handful of Antlers conditional issues. [#2663](https://github.com/statamic/cms/issues/2663) [#1193](https://github.com/statamic/cms/issues/1193) [#2614](https://github.com/statamic/cms/issues/2614) [#2537](https://github.com/statamic/cms/issues/2537) [#2456](https://github.com/statamic/cms/issues/2456)



## 3.0.18 (2020-10-14)

### What's new
- Added an [`md5` modifier](https://statamic.dev/modifiers/md5). [#2652](https://github.com/statamic/cms/issues/2652)

### What's fixed
- Form validation errors are translated appropriately. [#2387](https://github.com/statamic/cms/issues/2387)
- Form emails are localized based on the site where they were submitted. [#2658](https://github.com/statamic/cms/issues/2658)
- The `entries` fieldtype will localize its selections in views based on the locale. [#2657](https://github.com/statamic/cms/issues/2657)
- The entry gets passed along in more places, fixing some issues with Replicator, Grid, and Bard. [#2656](https://github.com/statamic/cms/issues/2656)



## 3.0.17 (2020-10-13)

### What's new
- Added a `find` method to the query builder. [#2630](https://github.com/statamic/cms/issues/2630)
- Added a `current_full_url` variable that includes the query string. [#2638](https://github.com/statamic/cms/issues/2638)
- Added a bunch of query parameter related modifiers. [#2638](https://github.com/statamic/cms/issues/2638)

### What's improved
- Deleting entries when using multiple sites will give you options on how to handle localizations. [#2623](https://github.com/statamic/cms/issues/2623)
- When you have a huge bunch of assets, it would cause search indexing while saving entries to be slow. Now it's fast. [#2643](https://github.com/statamic/cms/issues/2643)
- Added `cast_booleans` configuration option to Radio fieldtype [#2601](https://github.com/statamic/cms/issues/2601)
- Listing Vue component is available globally [#2602](https://github.com/statamic/cms/issues/2602)
- Portuguese and Danish translations have been updated.
- Popper.js has been updated. [#2622](https://github.com/statamic/cms/issues/2622)
- The translator generate command recognizes annotations with single asterisks. [8f778d0](https://github.com/statamic/cms/commits/8f778d0)
- Static caching strategy is settable in the `.env` file. [#2648](https://github.com/statamic/cms/issues/2648)

### What's fixed
- Context is provided to the nav tag recursively. [#2610](https://github.com/statamic/cms/issues/2610)
- Template front-matter works across operating systems. [#2607](https://github.com/statamic/cms/issues/2607)
- Partial is used on the licensing page. [#2620](https://github.com/statamic/cms/issues/2620)
- Fixed an error when localizating the root entry in a structured collection. [c9f0255fd](https://github.com/statamic/cms/commit/c9f0255fd)
- Updating an Algolia index will flush it rather than deleting it. [#2645](https://github.com/statamic/cms/issues/2645)
- Password reset errors are now shown (and in the right positions). [#2618](https://github.com/statamic/cms/issues/2618)
- Passing `true` and `false` into API filters will now be treated as booleans. [#2640](https://github.com/statamic/cms/issues/2640)
- Falsey HTML attributes are stripped out. True attributes actually say true. Useful for aria attributes on svg tags. [#2605](https://github.com/statamic/cms/issues/2605)



## 3.0.16 (2020-10-06)

### What's new
- Added a `key` parameter to the [`cache` tag](https://statamic.dev/tags/cache). [#2589](https://github.com/statamic/cms/issues/2589)
- Search indexes can define [transformers](https://statamic.dev/search#transforming-fields). [#2462](https://github.com/statamic/cms/issues/2462)

### What's improved
- The `locale` method on the `Entry` class can accept a `Site` object.
- The `toggle` fieldtype can understand `0` and `1` in your YAML files, rather than just `true` and `false`.
- French translation has been updated. [#2591](https://github.com/statamic/cms/issues/2591)

### What's fixed
- Entries are placed appropriately into a collection's structure when localizing them. [#2471](https://github.com/statamic/cms/issues/2471)
- The `date` method on the `Entry` class checks for `Carbon\Carbon`, rather than `Illuminate\Support\Carbon`.
- The subrequest is passed along to the cascade in Live Preview, which fixes things like `segment_x` variables using the CP URL.



## 3.0.15 (2020-10-05)

### What's new
- Laravel 8 is now supported. [#2547](https://github.com/statamic/cms/issues/2547)

### What's improved
- You can override repositories using `Statamic::repository()` which stops service provider load order being a factor.
- The entry repository uses a container binding for the query builder to make extending simpler.
- Added a query builder contract which the parser will check for instead of a concrete class.
- The Eloquent query builder is more consistent with other query builder classes.
- Taxonomy related entry query builder methods have been extracted into a trait to ease reusability.
- Improve performance related to noticing collection YAML file changes. [#2572](https://github.com/statamic/cms/issues/2572)
- Portuguese, Danish, and German translations have been updated. [#2583](https://github.com/statamic/cms/issues/2583) [#2587](https://github.com/statamic/cms/issues/2587) [#2588](https://github.com/statamic/cms/issues/2588)

### What's fixed
- Fix handling of taxonomy routes when they have multiple words. [#2273](https://github.com/statamic/cms/issues/2273)
- Setting `create: false` on a `terms` field will actually prevent you from being able to enter new terms. [#2453](https://github.com/statamic/cms/issues/2453)
- Prevent seeing validation rules multiple times times. [#2582](https://github.com/statamic/cms/issues/2582)
- If you have permission to view form submissions, you have permission to export them. [#2577](https://github.com/statamic/cms/issues/2577)
- The unique slug validation rule works when your entry IDs are integers.
- Pages can define entries by passing integer IDs, instead of just strings (UUIDs).



## 3.0.14 (2020-09-30)

### What's improved
- Prevent the asset browser's bulk action toolbar pushing everything down in grid mode.
- You can define a fieldset's handle when creating it. [#1717](https://github.com/statamic/cms/issues/1717)
- Added a `down` method to the auth migration. [#2546](https://github.com/statamic/cms/issues/2546)
- Increase performance of blueprint lookups. [#2552](https://github.com/statamic/cms/issues/2552)
- Entry and Term static cache URLs will be invalidated when they're deleted. [#2393](https://github.com/statamic/cms/issues/2393)
- Fix the listings' "check all" checkbox position.
- The `user:forgot_password_form` tag plays nicer with other forms on the page.
- A bunch of translations have been updated.

### What's fixed
- Stop forcing the title field to the start. [#2536](https://github.com/statamic/cms/issues/2536)
- Fix position of Bard toolbar inside a Stack. [#1911](https://github.com/statamic/cms/issues/1911)
- The translator tool will no longer null out nested arrays. [#2544](https://github.com/statamic/cms/issues/2544)
- Fixed the `success` variable on the `user:forgot_password_form` tag. [#1777](https://github.com/statamic/cms/issues/1777)
- Fixed the `mount` variable in routes sometimes doubling up or being for the wrong site. [#2569](https://github.com/statamic/cms/issues/2569)
- Match the "discovered addon" color to Laravel's "discovered package" color in the `statamic:install` output.



## 3.0.13 (2020-09-25)

### What's new
- The partial tag now supports [slots](https://statamic.dev/tags/partial#slots).

### What's improved
- The preview area of the asset editor has been improved for SVGs.
- The get_content tag has been given a little performance boost.
- French translations have been updated. [#2504](https://github.com/statamic/cms/issues/2504)
- Improve the UX of defining field conditions.

### What's fixed
- Status icons update when saving entries without needing to refresh. [#1822](https://github.com/statamic/cms/issues/1822)
- Fixed entries in a structured collection (i.e. pages) ignoring content protection. [#2526](https://github.com/statamic/cms/issues/2526)
- A markdown field with no value will be treated that way, rather than as an empty string. [#2503](https://github.com/statamic/cms/issues/2503)
- Actions with redirects now actually redirect. [#1946](https://github.com/statamic/cms/issues/1946)
- Action confirmation modals remain open on failures. [#1576](https://github.com/statamic/cms/issues/1576)
- Bard will now render strikethrough elements. [#2517](https://github.com/statamic/cms/issues/2517)
- Bumped html-to-prosemirror and prosemirror-to-html packages.
- Bumped lodash version [#2089](https://github.com/statamic/cms/issues/2089)



## 3.0.12 (2020-09-22)

### What's improved
- Added labels to scaffolding checkboxes. [#2488](https://github.com/statamic/cms/issues/2488)
- French and Portuguese translations have been updated. [#2493](https://github.com/statamic/cms/issues/2493) [#2474](https://github.com/statamic/cms/issues/2474)
- Yo dawg, I heard you like HTML, so the HTML fieldtype gets an HTML field so you can write HTML to display as HTML.

### What's fixed
- Removed the handle field in the navigation edit form. [#1959](https://github.com/statamic/cms/issues/1959)
- Fixed the missing icons when you add new fields. [#1959](https://github.com/statamic/cms/issues/1959)
- Long links in Bard get wrapped. [#1814](https://github.com/statamic/cms/issues/1814)
- Asset upload instructions actually explain asset uploads. [#1686](https://github.com/statamic/cms/issues/1686)
- Invalid dates no longer cause an error. [#2038](https://github.com/statamic/cms/issues/2038)
- SVGs get rendered in the asset editor modal. [#2484](https://github.com/statamic/cms/issues/2484)
- Fixed some breadcrumb links. [#2475](https://github.com/statamic/cms/issues/2475)
- The YAML fieldtype is now actually read only when it needs to be, instead of just saying it is. [#2082](https://github.com/statamic/cms/issues/2082)
- Upgraded the Pickr library, which stops the color fieldtype dropping off the page. [#2110](https://github.com/statamic/cms/issues/2110)
- The Revealer fieldtype's label is hidden inside Replicator. [#2468](https://github.com/statamic/cms/issues/2468)
- The `has` method on data classes like entries will return `true` if it has a value of `false` or `null`.
- The submission class sets its data and supplements properties to collections.



## 3.0.11 (2020-09-21)

### What's new
- Ability to remove a blueprint section programmatically. [#2491](https://github.com/statamic/cms/issues/2491)
- You can pass a variable into the `nav` tag's `from` parameter and it will make sure it has a slash, allowing you to do `:from="segment_1"`.

### What's fixed
- Fixed a protection related error on taxonomy URLs. [#2472](https://github.com/statamic/cms/issues/2472) [#2481](https://github.com/statamic/cms/issues/2481)
- Relationship tags filter out invalid IDs when augmenting. [#1752](https://github.com/statamic/cms/issues/1752)
- The `nav:breadcrumbs` tag supports multi-site. [#1807](https://github.com/statamic/cms/issues/1807) [#2487](https://github.com/statamic/cms/issues/2487)
- Prevent `nav from="/"` returning nothing. [#1683](https://github.com/statamic/cms/issues/1683) [#1542](https://github.com/statamic/cms/issues/1542)
- Fixed pluralisation issue. [#1695](https://github.com/statamic/cms/issues/1695)
- Fixed an error when adding a Bard set. [#1718](https://github.com/statamic/cms/issues/1718)
- Entries' `order` variables are available in templates.



## 3.0.10 (2020-09-18)

### What's improved
- German, French, and Portuguese translations have been updated. [#2445](https://github.com/statamic/cms/issues/2445) [#2444](https://github.com/statamic/cms/issues/2444) [#2458](https://github.com/statamic/cms/issues/2458)
- When an asset search returns no results it says "No results" instead of "This container is empty".
- Asset container handle are generated using snake_case as you type the title.
- The "and" the sentence_list modifier is translated. [#2463](https://github.com/statamic/cms/issues/2463)

### What's fixed
- Actions that don't want to be confirmed... won't be. [#1497](https://github.com/statamic/cms/issues/1497) [#2446](https://github.com/statamic/cms/issues/2446)
- Assets can be searched in grid mode. [#2318](https://github.com/statamic/cms/issues/2318) [#2442](https://github.com/statamic/cms/issues/2442)
- User avatars can be output in templates. [#2017](https://github.com/statamic/cms/issues/2017)
- The glide:generate tag uses the appropriate generation methods.
- Resolved an error in a taxonomy term listing when using a terms field on another term. [#2307](https://github.com/statamic/cms/issues/2307)
- Fix an issue where the sort modifier would output nothing. [#2450](https://github.com/statamic/cms/issues/2450)
- Prevent the tree from disappearing when switching from list view. [#2408](https://github.com/statamic/cms/issues/2408)

### What's removed
- "Angle brackets can now be used in modifiers" from 3.0.9 has been reverted for now. [#2022](https://github.com/statamic/cms/issues/2022)



## 3.0.9 (2020-09-16)

### What's new
- Antlers now supports [dynamic array access](https://statamic.dev/antlers#dynamic-access) with a brand new (to Antlers) square bracket syntax. [#1983](https://github.com/statamic/cms/issues/1983) (thanks [@morhi](https://github.com/morhi)!)
- The cache tag can be now disabled. [#2328](https://github.com/statamic/cms/issues/2328)
- You can now set a separate database connection for users. [#2416](https://github.com/statamic/cms/issues/2416)
- Form emails now have full access to all global variables. [#2411](https://github.com/statamic/cms/issues/2411)
- Form fields in templates get placeholder attributes. [#2354](https://github.com/statamic/cms/issues/2354)

### What's improved
- The Spanish, Dutch, and French translations have been updated. [#2440](https://github.com/statamic/cms/issues/2440), [#2435](https://github.com/statamic/cms/issues/2435), [#2434](https://github.com/statamic/cms/issues/2434)
- When creating a field, the fieldtype title is used instead of uppercasing the handle. [#1662](https://github.com/statamic/cms/issues/1662)
- Improved the asset uploader drop zone. [#2358](https://github.com/statamic/cms/issues/2358)
- You now get a more helpful exception when using a non-existent collection in the entries fieldtype. [#2422](https://github.com/statamic/cms/issues/2422)
- We now prevent options from showing in the collection listing dropdown if you don't have permission to do the things. [#2412](https://github.com/statamic/cms/issues/2412)
- The Mail config utility area now looks better. [#2380](https://github.com/statamic/cms/issues/2380)

### What's fixed
- Fixed a password reset related error. [#1973](https://github.com/statamic/cms/issues/1973)
- Angle brackets can now be used in modifiers. [#2022](https://github.com/statamic/cms/issues/2022)
- The Markdown fieldtype's dark mode preview text is no longer dark on dark. {insert another Tom Haverford reference} [#2185](https://github.com/statamic/cms/issues/2185)
- Bard's fixed toolbar is now shown when fullscreen and source are disabled, as you'd expect. [#2280](https://github.com/statamic/cms/issues/2280)
- Fixed the asset rename warning translation. [#2329](https://github.com/statamic/cms/issues/2329)
- Fixed the "Pro Mode" text in the Getting Started widget. [#2433](https://github.com/statamic/cms/issues/2433)
- Prevent an error on the entry list when you reference a non-existent user. [#2410](https://github.com/statamic/cms/issues/2410)
- Passing a zero into a tag parameter that expects a number will now use the zero instead of falling back to a one. Weird one. Or weird zero I guess.


## 3.0.8 (2020-09-15)

### What's new
- The Save/Publish button now supports "After Saving" options! You can choose to go to back to the listing, stay and edit, or create another and it will remember your last chosen option next time. [#675](https://github.com/statamic/cms/issues/675)

### What's improved
- The Getting Started widget now explains Pro Mode, and no longer references the beta. [#2402](https://github.com/statamic/cms/issues/2402)
- The French and German translations have been updated.
- The Select field now supports **max items**. [#1771](https://github.com/statamic/cms/issues/1771)
- The Range field has a smarter, configurable default that accounts for the `step` option. [#2328](https://github.com/statamic/cms/issues/2328)
- The Replicator field now looks better when underneath a Section field. [#2375](https://github.com/statamic/cms/issues/2375)

### What's fixed
- Bard's floating toolbar no longer keeps the table icons in the dark. Dark mode is one thing, but dark on dark is Tom Haverford-level silly. [#2189](https://github.com/statamic/cms/issues/2189)
- Bard's overaggressive focus outlines on Safari have been surgically removed. [#2188](https://github.com/statamic/cms/issues/2188)
- The publish sidebar will no longer collapse like a bully shoving a skinny kid into their locker.
- Section fieldtypes are no longer included in listings. [#2425](https://github.com/statamic/cms/issues/2425)
- Global search shows the collection/taxonomy name again. Sorry about that regression — at least it was cosmetic! [#2332](https://github.com/statamic/cms/issues/2332)




## 3.0.7 (2020-09-08)

### What's fixed
- Fix more instances of [#2369](https://github.com/statamic/cms/issues/2369)
- The scope modifier supports collections, not just arrays.
- Pagination in tags now re-keys the values. Fixes an issue where you might get no results when you aren't on the first page.



## v3.0.6 (2020-09-07)

### What's new
- Improved multisite Glide support. [#2379](https://github.com/statamic/cms/issues/2379)
- Added a GlideImageGenerated event. [#2160](https://github.com/statamic/cms/issues/2160)
- The Glide tag will return the item's original URL if it's not resizable (like an svg). [#2122](https://github.com/statamic/cms/issues/2122)

### What's fixed
- Fixed more of that issue from 3.0.4. [#2369](https://github.com/statamic/cms/issues/2369)
- Adjust the margin in the section fieldtype. [#2154](https://github.com/statamic/cms/issues/2154)
- Fix an issue where using a modifier on an array of augmentables (e.g. entries or assets), nothing would be output.


## v3.0.5 (2020-09-04)

### What's fixed
- Fix an issue introduced in 3.0.4 where using a Collection would cause an error.



## v3.0.4 (2020-09-04)

### What's new
- Revamped the validation builder you see when editing a field in a Blueprint or Fieldset.
- The `trans` tag accepts a `locale` parameter if you want to be explicit, just like the `trans()` helper.

### What's fixed
- The table fieldtype is usable inside Replicator. [#1447](https://github.com/statamic/cms/issues/1447)
- The search results tag will now filter results by the current site by default. [#2343](https://github.com/statamic/cms/issues/2343)
- It'll also filter by published results by default. [#2268](https://github.com/statamic/cms/issues/2268)
- Tag pairs using the `scope` modifier have access to cascading variables. [#1550](https://github.com/statamic/cms/issues/1550)
- Using the `where` modifier no longer removes access to cascading variables. [#2224](https://github.com/statamic/cms/issues/2224)
- Fix error when using the `scope` modifier on a Grid fieldtype. [#2250](https://github.com/statamic/cms/issues/2250)



## v3.0.3 (2020-09-02)

### What's new
- Bard now has an option to always show the "Add Set" button.

### What's improved
- Widespread accessibility improvements through `aria` attributes and matching form labels+IDs
- The Array fieldtype is now full width by default. It makes it look better more of the time. [#2315](https://github.com/statamic/cms/issues/2315)
- Filter badges are no longer forced to lowercase for selfish aesthetic purposes. There are many legitimate cases for case sensitivity. [#2219](https://github.com/statamic/cms/issues/2219)
- A bunch of form improvements. Fields are loopable, values are augmented like in entries, submission index and show views are prettier, and more. [#2326](https://github.com/statamic/cms/pull/2326)

### What's fixed
- The link tag now properly prefixes URLs with the current site base url. [#2317](https://github.com/statamic/cms/issues/2317)
- Super long Select field values no longer spill out of the box like when you have too much spaghetti in your back pocket and sit down. 🍝 [#2324](https://github.com/statamic/cms/issues/2324)
- Non-reorderable Grid rows can now be deleted, as one would expect. [#2306](https://github.com/statamic/cms/issues/2306)
- A global variable named `title` will be used in templates, rather than the title of the set itself. [#2329](https://github.com/statamic/cms/issues/2329)
- PHP files can no longer be uploaded to asset containers.

## v3.0.2 (2020-08-27)

### What's new
- Parent field is localizable by default. [#2211](https://github.com/statamic/cms/issues/2211)
- Site selector when reordering entries.

### What's fixed
- Prevent overwriting the entry variable. Prevents title, slug, parent, etc from incorrectly falling back to the root value. [#2211](https://github.com/statamic/cms/issues/2211)
- Fix a "does not exist in structure" error when localizing a page. [#2176](https://github.com/statamic/cms/issues/2176)
- The "Visit URL" button is updated when you change sites, or update the slug. [#1864](https://github.com/statamic/cms/issues/1864)
- Fix an error when switching sites when creating an entry. [#2261](https://github.com/statamic/cms/issues/2261)
- Fix entry reordering when using multiple sites. [#1869](https://github.com/statamic/cms/issues/1869)
- Fix select fieldtype not rendering when you have numeric options/values. [#2302](https://github.com/statamic/cms/issues/2302)
- The `wrap` modifier only wraps if there's something to wrap. [#2299](https://github.com/statamic/cms/issues/2299)
- Fix missing breadcrumb. [#2236](https://github.com/statamic/cms/issues/2236)
- Section fieldtype shouldn't be localizable. [#2236](https://github.com/statamic/cms/issues/2236)
- Fix facade IDE typehint [#2297](https://github.com/statamic/cms/issues/2297)
- Adjust contrast on some UI elements.

## v3.0.1 (2020-08-26)

### What's new
- Localizable field toggle. [#2045](https://github.com/statamic/cms/issues/2045)
- The `form` tags get a `submission_created` boolean. [#2285](https://github.com/statamic/cms/issues/2285)
- The `template` fieldtype will ignore views in the `partials` directory when `hide_partials` is enabled. [#2249](https://github.com/statamic/cms/issues/2249)
- The "first child" option is only in `link` fieldtypes if the entry is in a structured collection. [#2209](https://github.com/statamic/cms/issues/2209)
- A Blueprint's `parent` will be the Collection/Taxonomy when creating an Entry/Term.
- Collection view mode button tooltips. [#2241](https://github.com/statamic/cms/issues/2241)
- PHP short tags will be sanitized in Antlers templates.

### What's fixed
- Vuex store gets the site when creating entries. [#2237](https://github.com/statamic/cms/issues/2237)
- Entry locale defaults to the default site. [#2275](https://github.com/statamic/cms/issues/2275)
- Entry inherits its layout from an origin entry, if one exists. [#1830](https://github.com/statamic/cms/issues/1830)
- Global site selector is scrollable. [#1838](https://github.com/statamic/cms/issues/1838)
- Rogue closing tag removed. [#2253](https://github.com/statamic/cms/issues/2253)
- The `FormSubmitted` event gets a `submission` property. [#2271](https://github.com/statamic/cms/issues/2271)
- Images are inline in Replicator previews. [#2267](https://github.com/statamic/cms/issues/2267)
- Addon thumbnail alignment. [#2272](https://github.com/statamic/cms/issues/2272)
- Simplify how our custom cache store creates paths. Fixes a Windows pathing issue. [#952](https://github.com/statamic/cms/issues/952)
- Fix shrunken toggle. [#2170](https://github.com/statamic/cms/issues/2170)
- Translations. [#2282](https://github.com/statamic/cms/issues/2282) [#2256](https://github.com/statamic/cms/issues/2256)



## v3.0.0 (2020-08-19)

### Statamic 3 is Official! 🎉
The day has finally come. Statamic 3 is out of beta and into the wild!

**Learn more in our [launch announcement](https://statamic.com/blog/statamic-3-launch-announcement)**<|MERGE_RESOLUTION|>--- conflicted
+++ resolved
@@ -1,6 +1,5 @@
 # Release Notes
 
-<<<<<<< HEAD
 ## Unreleased
 
 ### What's new
@@ -15,6 +14,7 @@
 - Removed the minimum character limit for search queries. [4327e68c](https://github.com/statamic/cms/commit/4327e68c)
 - Added the missing jpeg file type icon. [0c019840](https://github.com/statamic/cms/commit/0c019840)
 - Update scripts and lock file class will normalize versions even more normalized. [#3335](https://github.com/statamic/cms/issues/3335)
+- Brought over changes from 3.0.44-46
 
 ### What's changing
 - A bunch of structure tree related things outlined in [#2768](https://github.com/statamic/cms/issues/2768)
@@ -65,7 +65,9 @@
 ### What's changing
 - The `date` fieldtype now augments to Carbon instances. If you use them in Antlers without any modifiers, they will now be output using the default
   `date_format` (e.g. January 1st, 2020). Previously, the raw value (e.g. 2020-01-02) would have been output. Actual entry dates (i.e. the `date` field) would have behaved this way already. If you were using a modifier (e.g. `format`), there will be no change.
-=======
+
+
+
 ## 3.0.46 (2020-03-05)
 
 ### What's new
@@ -75,6 +77,7 @@
 - Fix range field overflowing issue. [#3292](https://github.com/statamic/cms/issues/3292)
 - Show valid data for a Form fields in the content API. [#3270](https://github.com/statamic/cms/issues/3270)
 - Enable fixed toolbar on a Bard field inside a set. [#3240](https://github.com/statamic/cms/issues/3240)
+
 
 
 ## 3.0.45 (2020-02-22)
@@ -109,7 +112,6 @@
 ### What's fixed
 - Allow `view` data to be passed into tags parameters. [#3252](https://github.com/statamic/cms/issues/3252)
 - Fix error when submitting a form with emails. [#3239](https://github.com/statamic/cms/issues/3239)
->>>>>>> 0ff6bd2b
 
 
 
