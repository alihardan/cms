# Release Notes

<<<<<<< HEAD
## 3.3.0-beta.4 (2022-03-03)

### What's new
- Allow escaped braces inside tag parameters and string literals. [#5394](https://github.com/statamic/cms/issues/5394) by @JohnathonKoster

### What's fixed
- Update the Live Preview content area size when you change the device dropdown. [#5390](https://github.com/statamic/cms/issues/5390) by @jasonvarga
- Fix error when opening inline publish form. [#5392](https://github.com/statamic/cms/issues/5392) by @jasonvarga

### What's changed
- Assets, Terms, and Users fieldtypes augment to query builders. [#5388](https://github.com/statamic/cms/issues/5388) by @jasonvarga



## 3.3.0-beta.3 (2022-03-02)

### What's new
- Added an "Ordered" Query Builder decorator that will apply a predefined order to the results. [#5381](https://github.com/statamic/cms/issues/5381) by @jasonvarga
- The `static:warm` command may leverage the queue. [#5272](https://github.com/statamic/cms/issues/5272) by @arthurperton
- Add hidden blueprint indicators. [#5342](https://github.com/statamic/cms/issues/5342) by @jackmcdade
- Added `next` and `prev` loop variables in the Antlers runtime parser. [#5351](https://github.com/statamic/cms/issues/5351) by @JohnathonKoster

### What's improved
- Dutch translations. [#5380](https://github.com/statamic/cms/issues/5380) by @robdekort
- Align entries/terms count columns to the right. [#5347](https://github.com/statamic/cms/issues/5347) by @jackmcdade

### What's fixed
- Fix a handful of things in the Antlers runtime parser. [#5351](https://github.com/statamic/cms/issues/5351) by @JohnathonKoster
- Fix email fields not being loopable. [#5375](https://github.com/statamic/cms/issues/5375) by @jasonvarga
- Fix typo in preview target help text. [#5373](https://github.com/statamic/cms/issues/5373) by @notnek
- Fix error when viewing form submission. [#5369](https://github.com/statamic/cms/issues/5369) by @jasonvarga
- Let `count`, `length`, and `pluck` modifiers handle query builders. [#5368](https://github.com/statamic/cms/issues/5368) by @jasonvarga
- Fix querying nested entries fields in GraphQL. [#5367](https://github.com/statamic/cms/issues/5367) by @jasonvarga
- Fix live preview when creating a term. [#5354](https://github.com/statamic/cms/issues/5354) by @jasonvarga
- Brought over changes from 3.2



## 3.3.0-beta.2 (2022-02-25)

### What's fixed
- Fixed issue where the resources directory was deleted during a composer install. [#5350](https://github.com/statamic/cms/issues/5350) by @jasonvarga



## 3.3.0-beta.1 (2022-02-25)

### What's new
- Brand new Antlers parser. [#4257](https://github.com/statamic/cms/issues/4257) by @JohnathonKoster
- Laravel 9 support. [#5188](https://github.com/statamic/cms/issues/5188) by @jesseleite
- Headless Live Preview. [#5109](https://github.com/statamic/cms/issues/5109) by @jasonvarga
- Frontend form field conditions. [#4949](https://github.com/statamic/cms/issues/4949) by @jesseleite
- Antlers wrapper for Blade. [#5058](https://github.com/statamic/cms/issues/5058) by @jesseleite
- Support Blade section yields in Antlers layouts. [#5056](https://github.com/statamic/cms/issues/5056) by @jasonvarga
- Added `Statamic::query()` aliases. [#5285](https://github.com/statamic/cms/issues/5285) by @jasonvarga
- Augmentables (Entry, Term, etc) can retrieve their augmented values via property access. [#5297](https://github.com/statamic/cms/issues/5297) by @jasonvarga
- Augmentables can retrieve their augmented values via array access. [#5327](https://github.com/statamic/cms/issues/5327) by @jasonvarga
- Augmentables implement `Arrayable`, and will return all their augmented values via the `toArray` method. [#5186](https://github.com/statamic/cms/issues/5186) by @jasonvarga

### What's fixed
- CP forms only submit visible fields, in order to fix sometimes/required_if/etc validation rules. [#5101](https://github.com/statamic/cms/issues/5101) by @jesseleite

### What's changed
- PHP 7.2 and 7.3 are no longer supported.
- Laravel 6 and 7 are no longer supported.
- Entries fieldtypes augment to query builders instead of collections. [#5238](https://github.com/statamic/cms/issues/5238) by @jasonvarga
- The `page` and each global in the cascade are now instances of the page/global. [#5334](https://github.com/statamic/cms/issues/5334) by @jasonvarga
- The `Augmented` interface's `get` method now has a return typehint of `Value`. [#5302](https://github.com/statamic/cms/issues/5302) by @jasonvarga
- `$item->augmentedValue()`, `toAugmentedCollection()`, and `toAugmentedArray()` will always return `Value` instances. [#5302](https://github.com/statamic/cms/issues/5302) by @jasonvarga
- Form submission data will always be an unfiltered Collection. [#5230](https://github.com/statamic/cms/issues/5230) by @jasonvarga
- AssetContainer, Collection, Form, and Taxonomy's `toArray` methods return different data. [#5186](https://github.com/statamic/cms/issues/5186) by @jasonvarga
=======
## 3.2.36 (2022-03-04)

### What's new
- The `route` tag can be used with a `name` parameter. [#5407](https://github.com/statamic/cms/issues/5407) by @ryanmitchell
- The CP updater will prevent you upgrading to a version that could require manual changes. [#5401](https://github.com/statamic/cms/issues/5401) by @jasonvarga

### What's fixed
- Namespaced translation methods [#5144](https://github.com/statamic/cms/issues/5144) by @jasonvarga
- The `range` fieldtype will save integers. [#5391](https://github.com/statamic/cms/issues/5391) by @jackmcdade
>>>>>>> 59955b01



## 3.2.35 (2022-03-01)

### What's fixed
- Fixed casing of `pdfobject` import.



## 3.2.34 (2022-03-01)

### What's new
- New PDF viewer that doesn't rely on Google Docs and allows previewing of PDFs in private containers. [#5349](https://github.com/statamic/cms/issues/5349) by @edalzell
- Add duration to asset augmentation. [#5265](https://github.com/statamic/cms/issues/5265) by @schmidex
- Form validation rules are queryable in GraphQL. [#5344](https://github.com/statamic/cms/issues/5344) by @arthurperton
- Support `when`, `unless`, and `tap` in the query builder. [#5090](https://github.com/statamic/cms/issues/5090) by @ryanmitchell
- Support `taxonomy:term:not="something"` syntax. [#5206](https://github.com/statamic/cms/issues/5206) by @jackmcdade
- Add ability to filter navigation trees. [#5085](https://github.com/statamic/cms/issues/5085) by @arthurperton
- The `entry` GraphQL query now supports the `filter` argument. [#5119](https://github.com/statamic/cms/issues/5119) by @strebl
- Add Malaysian translation. [#5326](https://github.com/statamic/cms/issues/5326) by @zunnurs01

### What's improved
- Improve messaging around GitHub auth errors when installing Starter Kits. [#5374](https://github.com/statamic/cms/issues/5374) by @jesseleite
- Added a notification about an updated CLI tool when installing Starter Kits. [#5338](https://github.com/statamic/cms/issues/5338) by @jesseleite
- Provide a helpful exception if a site doesn't exist when viewing a collection. [#5336](https://github.com/statamic/cms/issues/5336) by @jackmcdade
- Update Swedish translations. [#5330](https://github.com/statamic/cms/issues/5330) [#5329](https://github.com/statamic/cms/issues/5329) [#5328](https://github.com/statamic/cms/issues/5328) by @jannejava
- Update German translations. [#5321](https://github.com/statamic/cms/issues/5321) by @helloDanuk
- Update French translations. [#5261](https://github.com/statamic/cms/issues/5261) by @ebeauchamps

### What's fixed
- Fix issue where items would always be placed at the end of the tree when using numeric IDs (i.e. the Eloquent driver). [#5283](https://github.com/statamic/cms/issues/5283) by @ryanmitchell
- The `reverse` modifier will preserve keys when modifying a collection. [#5340](https://github.com/statamic/cms/issues/5340) by @Konafets
- Prevent replacements interfering with in `regex` validation rules. [#5345](https://github.com/statamic/cms/issues/5345) by @arthurperton
- Fix Grid UI when using date fields with time. [#5364](https://github.com/statamic/cms/issues/5364) by @arthurperton
- The `entry` GraphQL query will filter out drafts by default. [#5119](https://github.com/statamic/cms/issues/5119) by @strebl
- Fix incorrect query parameter replacement in the `video` fieldtype. [#5317](https://github.com/statamic/cms/issues/5317) by @arthurperton
- Remove null values from Grid. [#5284](https://github.com/statamic/cms/issues/5284) by @duncanmcclean
- The `collection` tag will respect the custom sort field and direction in the config.  [#5071](https://github.com/statamic/cms/issues/5071) by @ryanmitchell
- Remove unused parameters from call to `HTML::email()` [#5235](https://github.com/statamic/cms/issues/5235) by @Konafets
- Remove unused replicator method. [#5281](https://github.com/statamic/cms/issues/5281) by @jasonvarga
- Bump ajv from 6.12.2 to 6.12.6 [#5258](https://github.com/statamic/cms/issues/5258) by @dependabot
- Bump url-parse from 1.5.6 to 1.5.10 [#5359](https://github.com/statamic/cms/issues/5359) by @dependabot
- Bump color-string from 1.5.3 to 1.9.0 [#5276](https://github.com/statamic/cms/issues/5276) by @dependabot
- Bump url-parse from 1.5.1 to 1.5.6 [#5275](https://github.com/statamic/cms/issues/5275) by @dependabot
- Bump ws from 5.2.2 to 5.2.3 [#5274](https://github.com/statamic/cms/issues/5274) by @dependabot
- Bump tmpl from 1.0.4 to 1.0.5 [#5273](https://github.com/statamic/cms/issues/5273) by @dependabot
- Bump follow-redirects from 1.14.1 to 1.14.8 [#5263](https://github.com/statamic/cms/issues/5263) by @dependabot



## 3.2.33 (2022-02-11)

### What's new
- Support `whereBetween` and `whereNotBetween` in the query builder. [#4752](https://github.com/statamic/cms/issues/4752) by @ryanmitchell
- Ability to add config fields to existing fieldtypes. [#5077](https://github.com/statamic/cms/issues/5077) by @aerni
- Add Polish translation. [#5146](https://github.com/statamic/cms/issues/5146) by @damianchojnacki
- Replicator/Bard/Grid fields can be validated against fields in the same set/row. [#5047](https://github.com/statamic/cms/issues/5047) by @arthurperton
- Add audio and video attributes to assets. [#5045](https://github.com/statamic/cms/issues/5045) by @edalzell

### What's improved
- Improve performance of fetching user roles. [#5120](https://github.com/statamic/cms/issues/5120) by @jonassiewertsen
- The password protection page is translatable. [#4894](https://github.com/statamic/cms/issues/4894) by @jelleroorda

### What's fixed
- Fix toggle fieldtype alignment issues. [#5251](https://github.com/statamic/cms/issues/5251) by @arthurperton
- Fix the `list` modifier not working with Collections. [#5255](https://github.com/statamic/cms/issues/5255) by @ryanmitchell
- Fix incorrect exception usage in Comb. [#5223](https://github.com/statamic/cms/issues/5223) by @Konafets
- Fix incorrect exception usage in the Agolia index. [#5224](https://github.com/statamic/cms/issues/5224) by @Konafets
- Fix the `structures` icon not inheriting color. [#5230](https://github.com/statamic/cms/issues/5230) by @aerni
- Removed duplicated logic in `nav` tag. [#5210](https://github.com/statamic/cms/issues/5210) by @arthurperton
- Revert `type` being a reserved word for field handles. [#5184](https://github.com/statamic/cms/issues/5184) by @jasonvarga
- Fix static caching not invalidating when a collection tree is deleted. [#5170](https://github.com/statamic/cms/issues/5170) by @Konafets
- Fix HTML snippet in Bard fieldtype related messages. [#5145](https://github.com/statamic/cms/issues/5145) by @Konafets
- Set the `color` fieldtype's `color_modes` default value correctly. [#5137](https://github.com/statamic/cms/issues/5137) by @Konafets
- Prevent additional data in blueprint YAML files being removed when saving. [#5129](https://github.com/statamic/cms/issues/5129) by @jasonvarga
- A bunch of code formatting fixes. [#5218](https://github.com/statamic/cms/issues/5218) [#5214](https://github.com/statamic/cms/issues/5214) [#5219](https://github.com/statamic/cms/issues/5219) [#5215](https://github.com/statamic/cms/issues/5215) [#5189](https://github.com/statamic/cms/issues/5189) [#5158](https://github.com/statamic/cms/issues/5158) [#5134](https://github.com/statamic/cms/issues/5134) [#5142](https://github.com/statamic/cms/issues/5142) by @Konafets



## 3.2.32 (2022-01-26)

### What's improved
- Improve performance of the `nav` tag. [#4925](https://github.com/statamic/cms/issues/4925) by @FrittenKeeZ
- Prevent entering negative values into `max_items`/`max_files` configs. [#5044](https://github.com/statamic/cms/issues/5044) by @edalzell
- Prevent using `type` as a field handle. [#5088](https://github.com/statamic/cms/issues/5088) by @arthurperton
- Default field names are suffixed to help prevent tag/variable collisions. [#5084](https://github.com/statamic/cms/issues/5084) by @arthurperton

### What's fixed
- Fix infinite loop in UI when removing assets from `asset` fieldtype. [#5070](https://github.com/statamic/cms/issues/5070) by @arthurperton
- Fix `widont` inserting spaces into nested lists. [#5115](https://github.com/statamic/cms/issues/5115) by @benfreke
- Fix Replicator preview text generation. [#5096](https://github.com/statamic/cms/issues/5096) by @arthurperton
- Fix Eloquent query builder column selects. [#5125](https://github.com/statamic/cms/issues/5125) by @jasonvarga
- Fix "passed value cannot be an array" error. [#5127](https://github.com/statamic/cms/issues/5127) by @jasonvarga
- Fix unintentionally added new abstract query builder method. [#5123](https://github.com/statamic/cms/issues/5123) by @jasonvarga
- Fix `nav` tag's `is_parent` logic so it works better for Navs. [#4969](https://github.com/statamic/cms/issues/4969) by @arthurperton
- Throw a 404 instead of 500 on Glide asset URLs when there's an invalid container. [#5094](https://github.com/statamic/cms/issues/5094) by @edalzell
- Fix Replicator's "add set" button not inserting at the right position. [#5107](https://github.com/statamic/cms/issues/5107) by @arthurperton
- Fix the "delete" action confirmation translations. [#5074](https://github.com/statamic/cms/issues/5074) by @zsoltjanes
- Bump `marked` from 0.7.0 to 4.0.10 [#5075](https://github.com/statamic/cms/issues/5075) by @dependabot



## 3.2.31 (2022-01-14)

### What's new
- Ability to exclude certain fields from displaying in the REST API. [#5041](https://github.com/statamic/cms/issues/5041) by @arthurperton
- Ability to `select` fields in `nav`, `locales`, and `collection` tags. [#5068](https://github.com/statamic/cms/issues/5068) by @jasonvarga
- Add search to the user listing in the CP. [#4084](https://github.com/statamic/cms/issues/4084) by @arthurperton
- Support `whereColumn` in the query builder. [#4754](https://github.com/statamic/cms/issues/4754) by @ryanmitchell

### What's fixed
- The `static:warm` command visits taxonomy URLs, excludes taxonomy URLs with no views, includes multisite taxonomy URLs, displays the URL count, and excludes excluded URLs. [#5065](https://github.com/statamic/cms/issues/5065) by @arthurperton
- Fix how localized terms and globals save their data and fall back to origin values. [#4884](https://github.com/statamic/cms/issues/4884) by @aerni
- Prevent nested Bard fields from going into fullscreen mode. [#5059](https://github.com/statamic/cms/issues/5059) by @jonassiewertsen
- Fix infinite loop when using nested Replicator fields. [#5055](https://github.com/statamic/cms/issues/5055) by @jasonvarga
- Replaced a hardcoded `lang` directory reference. [#5054](https://github.com/statamic/cms/issues/5054) by @Konafets
- Fix incorrect redirect when saving a taxonomy term. [#5053](https://github.com/statamic/cms/issues/5053) by @arthurperton
- Fix SVGs not displaying in private asset containers. [#4991](https://github.com/statamic/cms/issues/4991) by @arthurperton
- Fix saving not using the latest state when you hit save too quickly after typing. [#5039](https://github.com/statamic/cms/issues/5039) by @jackmcdade
- Fix some PHP 8.1 deprecation messages. [#5063](https://github.com/statamic/cms/issues/5063) by @edalzell
- Add allowed composer plugins. [#5069](https://github.com/statamic/cms/issues/5069) by @jasonvarga



## 3.2.30 (2022-01-07)

### What's new
- Support sub-field querying (JSON) in the query builder. [#4758](https://github.com/statamic/cms/issues/4758) by @ryanmitchell
- The `collection` tag (and others) can `sort` by sub-fields. [#5030](https://github.com/statamic/cms/issues/5030) by @jasonvarga
- Uploaded assets may be attached to form submission emails. [#4726](https://github.com/statamic/cms/issues/4726) by @jacksleight
- Provide errors indexed by fields for the `user:reset_password_form` tag. [#4822](https://github.com/statamic/cms/issues/4822) by @marcorieser
- `DataCollection` can use the first value of an array for sorting. [#4967](https://github.com/statamic/cms/issues/4967) by @arthurperton
- Add `min_` and `max_filesize` validation rules for `assets` fieldtypes. [#4980](https://github.com/statamic/cms/issues/4980) by @arthurperton

### What's improved
- The `display` field is auto-focused in the blueprint builder. [#5026](https://github.com/statamic/cms/issues/5026) by @jackmcdade

### What's fixed
- Fix state mutations in Replicator, causing the page to freeze in some situations. [#5031](https://github.com/statamic/cms/issues/5031) by @arthurperton
- Fix the Asset's `remove` method not removing anything. [#5038](https://github.com/statamic/cms/issues/5038) by @arthurperton
- Fix inappropriate state mutations in Grid and Assets fieldtypes. [#5005](https://github.com/statamic/cms/issues/5005) by @arthurperton
- Fix terms not being sorted appropriately in other sites. [#4982](https://github.com/statamic/cms/issues/4982) by @arthurperton
- Fix the range field's derpy layout of uneven widths [#5027](https://github.com/statamic/cms/issues/5027) by @jackmcdade
- Fix `View` method chainability. [#5020](https://github.com/statamic/cms/issues/5020) by @jasonvarga
- Fix unnecessary dirty state when changing sites. [#5013](https://github.com/statamic/cms/issues/5013) by @jasonvarga
- Fix readonly sub-fields in localizable Grid and Bard fields. [#4962](https://github.com/statamic/cms/issues/4962) by @arthurperton



## 3.2.29 (2022-01-04)

### What's new
- Support `where([...])` syntax in the query builder. [#4899](https://github.com/statamic/cms/issues/4899) by @ryanmitchell
- Added login throttling to `user:login_form`. [#4971](https://github.com/statamic/cms/issues/4971) by @arthurperton
- Add `is_homepage` variable to cascade. [#4995](https://github.com/statamic/cms/issues/4995) by @edalzell
- The pagination slider window can be adjusted. [#5001](https://github.com/statamic/cms/issues/5001) by @ryanmitchell

### What's improved
- Updated French translations. [#4976](https://github.com/statamic/cms/issues/4976) by @ebeauchamps
- Updated German translations. [#4998](https://github.com/statamic/cms/issues/4998) by @helloDanuk

### What's fixed
- Fix red error states when dealing with nested fields (Replicator, Grid, Bard). [#5002](https://github.com/statamic/cms/issues/5002) by @arthurperton
- Prevent error when when uploading assets in forms when there's no container configured. [#4974](https://github.com/statamic/cms/issues/4974) by @arthurperton
- Fix intersection error in iterator query builder, which search uses. [#5006](https://github.com/statamic/cms/issues/5006) by @jasonvarga
- In the fieldtype selector, hide empty sections, and hide slug for forms. [#4948](https://github.com/statamic/cms/issues/4948) by @jesseleite
- Link to docs in route config field. [#4986](https://github.com/statamic/cms/issues/4986) by @Konafets
- Fix reordering in a collection ending with the word "collection". [#4978](https://github.com/statamic/cms/issues/4978) by @arthurperton
- Fix changelog dates. [#4973](https://github.com/statamic/cms/issues/4973) by @markguleno



## 3.2.28 (2021-12-22)

### What's new
- Entries in a multi-level structured collection can be sorted by depth-first order. [#4883](https://github.com/statamic/cms/issues/4883) by @FrittenKeeZ
- Asset folder can be renamed/moved in the Control Panel. [#4028](https://github.com/statamic/cms/issues/4028) by @arthurperton
- The pool concurrency can be configured for the Static Cache warming command. [#4931](https://github.com/statamic/cms/issues/4931) by @jelleroorda
- Add `compact` modifier. [#4933](https://github.com/statamic/cms/issues/4933) by @JohnathonKoster
- Add `increment:reset` tag. [#4932](https://github.com/statamic/cms/issues/4932) by @JohnathonKoster

### What's improved
- Improve augmentation performance by caching blueprint fields. [#4923](https://github.com/statamic/cms/issues/4923) by @FrittenKeeZ
- Updated Markdown icon. [#4956](https://github.com/statamic/cms/issues/4956) by @jackmcdade

### What's fixed
- Allow `group_by` modifier to support stringable objects. [#4955](https://github.com/statamic/cms/issues/4955) by @jasonvarga
- Hide the handle field on the asset container edit screen. [#4954](https://github.com/statamic/cms/issues/4954) by @jasonvarga
- Alphabetically order asset container tabs, and fix the redirect. [#4947](https://github.com/statamic/cms/issues/4947) by @duncanmcclean
- Fix params not working on `assets` tag when it's an assets fieldtype. [#4731](https://github.com/statamic/cms/issues/4731) by @jelleroorda
- Fix error when attempting to view a revision. [#4945](https://github.com/statamic/cms/issues/4945) by @jasonvarga
- Fix noparse extractions with non-Antlers layouts. [#4934](https://github.com/statamic/cms/issues/4934) by @JohnathonKoster
- Adjust Replicator update logic, which fixes nested `table` fields losing data. [#4903](https://github.com/statamic/cms/issues/4903) by @jesseleite
- Fix `site` query param on tree API endpoints. [#4907](https://github.com/statamic/cms/issues/4907) by @jesseleite
- Replace JS lazyloading with native. [#4943](https://github.com/statamic/cms/issues/4943) by @jackmcdade
- Add `ends_with` validation rule to the autocompletion list. [#4940](https://github.com/statamic/cms/issues/4940) by @dmgawel
- Fix pasting into Bard image alt field. [#4950](https://github.com/statamic/cms/issues/4950) by @dmgawel
- Fix checkbox position. [#4957](https://github.com/statamic/cms/issues/4957) by @jackmcdade



## 3.2.27 (2021-12-17)

### What's new
- Entries may have autogenerated titles and/or optional slugs. [#4667](https://github.com/statamic/cms/issues/4667) by @jasonvarga
- Query builder can perform closure based nested wheres. [#4555](https://github.com/statamic/cms/issues/4555) by @ryanmitchell
- Added a `current_user` variable to views. [#4888](https://github.com/statamic/cms/issues/4888) by @jacksleight

### What's improved
- Refreshed fieldtype selector design. [#4929](https://github.com/statamic/cms/issues/4929) by @jackmcdade

### What's fixed
- Fieldtypes no longer get assigned to the `text` category by default. [447c27343](https://github.com/statamic/cms/commit/447c27343) by @jackmcdade
- Links in instruction text are no longer red. [#4905](https://github.com/statamic/cms/issues/4905) by @jackmcdade
- Fix issue where the wrong entry's values could appear on the front-end. [#4918](https://github.com/statamic/cms/issues/4918) by @jasonvarga
- Bumped TailwindCSS to 1.9.6. [#4929](https://github.com/statamic/cms/issues/4929) by @jackmcdade



## 3.2.26 (2021-12-10)

### What's new
- Add create and link button to Terms fieldtype. [#4073](https://github.com/statamic/cms/issues/4073) by @arthurperton
- Swedish translation. [#4880](https://github.com/statamic/cms/issues/4880) by @adevade
- Add `parent` method to Blueprint class. [#4885](https://github.com/statamic/cms/issues/4885) by @aerni

### What's fixed
- Fix `form:errors` not showing errors. [#4095](https://github.com/statamic/cms/issues/4095) by @arthurperton



## 3.2.25 (2021-12-07)

### What's new
- Add `please license:set` command. [#4840](https://github.com/statamic/cms/issues/4840) by @jesseleite
- Add `trackable_embed_url` modifier. [#4856](https://github.com/statamic/cms/issues/4856) by @edalzell

### What's fixed

- Fix Starter Kits not being installable on Windows. [#4843](https://github.com/statamic/cms/issues/4843) by @jesseleite
- Adjusted some licensing messaging. [#4870](https://github.com/statamic/cms/issues/4870) by @jasonvarga
- Fix double scheduling. [#4855](https://github.com/statamic/cms/issues/4855) by @edalzell
- Fix action file downloads not being completed. [#4851](https://github.com/statamic/cms/issues/4851) by @wanze
- Fix jumpy publish tabs on page load. [#4866](https://github.com/statamic/cms/issues/4866) by @jackmcdade
- Fix jumpy origin sync button. [#4819](https://github.com/statamic/cms/issues/4819) by @aerni
- Fix read-only mode on grid solo assets. [#4865](https://github.com/statamic/cms/issues/4865) by @jackmcdade
- Emails will use the site's `lang` for translations if provided. [#4842](https://github.com/statamic/cms/issues/4842) by @okaufmann
- Fix paths to git documentation in config files. [#4824](https://github.com/statamic/cms/issues/4824) by @McGo
- Added PHP 8.1 tests. [#4724](https://github.com/statamic/cms/issues/4724) by @jasonvarga



## 3.2.24 (2021-11-24)

### What's new
- Native Bard / TipTap extensions can be replaced by custom ones. [#4314](https://github.com/statamic/cms/issues/4314) by @jacksleight
- Added an `is_tomorrow` modifier. [#4802](https://github.com/statamic/cms/issues/4802) by @joseph-d
- Added a Hungarian translation. [#4804](https://github.com/statamic/cms/issues/4804) by @matkovsky

### What's improved
- Custom Bard buttons can be added conditionally. [#4106](https://github.com/statamic/cms/issues/4106) by @morhi
- French translations [#4809](https://github.com/statamic/cms/issues/4809) by @ebauchamps



## 3.2.23 (2021-11-19)

### What's new
- You can specify `export_as` paths in your starter kit config. [#4733](https://github.com/statamic/cms/issues/4733) by @jesseleite
- Add `get_errors` tag. [#4192](https://github.com/statamic/cms/issues/4192) by @edalzell
- Add `whereNull` support to query builders. [#4740](https://github.com/statamic/cms/issues/4740) by @ryanmitchell
- Add Forms support to GraphQL. [#4115](https://github.com/statamic/cms/issues/4115) by @arthurperton

### What's fixed
- Added missing `antlers` config to the UI for Bard fields. [#4782](https://github.com/statamic/cms/issues/4782) by @jackmcdade
- Fixed error when submitting forms from other domains. [#4745](https://github.com/statamic/cms/issues/4745) by @SteJW


## 3.2.22 (2021-11-15)

### What's new
- Publish form tabs are pushed into the URL so you can link to specific tabs or stay where you are when refreshing. [#4660](https://github.com/statamic/cms/issues/4660) by @jackmcdade
- Option to hide email login button when using OAuth. [#4625](https://github.com/statamic/cms/issues/4625) by @duncanmcclean
- Include cascade data (like globals) on the password protection page. [#4706](https://github.com/statamic/cms/issues/4706) by @ryanmitchell
- Add `download` method to the Asset class. [#4712](https://github.com/statamic/cms/issues/4712) by @edalzell
- Using an invalid nav or collection on the `nav` tag will throw an exception. [#4624](https://github.com/statamic/cms/issues/4624) by @jelleroorda
- Add `bootAddon()` method to `AddonServiceProvider`. [#4696](https://github.com/statamic/cms/issues/4696) by @ryanmitchell
- Ability to infer template from blueprint. [#4668](https://github.com/statamic/cms/issues/4668) by @jesseleite

### What's improved
- Chinese translations. [#4734](https://github.com/statamic/cms/issues/4734) by @binotaliu
- Russian translations. [#4695](https://github.com/statamic/cms/issues/4695) by @dragomano

### What's fixed
- Store `parent` as ID in the Stache to make it queryable. [#4728](https://github.com/statamic/cms/issues/4728) by @jasonvarga
- Fix `range` field not updating when changing sites. [#4713](https://github.com/statamic/cms/issues/4713) by @edalzell
- Fix spacing on the `entries` fieldtype. [#4714](https://github.com/statamic/cms/issues/4714) by @edalzell
- The app translator locale is set to the site's `lang`. [#4715](https://github.com/statamic/cms/issues/4715) by @marcorieser
- Fix error on `select` (and similar) field when there are no options. [#4689](https://github.com/statamic/cms/issues/4689) by @jasonvarga
- Handle numeric keys on `select` (and similar) fields. [#4688](https://github.com/statamic/cms/issues/4688) by @jasonvarga



## 3.2.21 (2021-11-08)

### What's new
- The `locales` tag can output data for all sites even when the entry isn't localized. It can also exclude its own locale. [#4665](https://github.com/statamic/cms/issues/4665) by @aerni
- Utility for warming the Stache. [#4659](https://github.com/statamic/cms/issues/4659) by @jackmcdade

### What's improved
- Show a more helpful error if someone hides all blueprints. [#4607](https://github.com/statamic/cms/issues/4607) by @jelleroorda
- French translations. [#4627](https://github.com/statamic/cms/issues/4627) by @ebeauchamps
- Dutch translations. [#4664](https://github.com/statamic/cms/issues/4664) by @royvanv
- German translations. [#4642](https://github.com/statamic/cms/issues/4642) by @helloDanuk

### What's fixed
- Fix nav root pages not showing extra data. [#4650](https://github.com/statamic/cms/issues/4650) by @jelleroorda
- Fix asset field validation when using Amazon S3. [#4116](https://github.com/statamic/cms/issues/4116) by @arthurperton
- Fix null and empty string field condition handling. [#4661](https://github.com/statamic/cms/issues/4661) by @jesseleite
- Style links inside bard tables [3880e39c3](https://github.com/statamic/cms/commit/3880e39c3) by @jackmcdade
- Add a duplicate translation for backwards compatibility. [#4648](https://github.com/statamic/cms/issues/4648) by @jasonvarga
- Bump axios from 0.21.1 to 0.21.2 [#4679](https://github.com/statamic/cms/issues/4679) by @dependabot
- Bump validator from 10.11.0 to 13.7.0 [#4649](https://github.com/statamic/cms/issues/4649) by @dependabot



## 3.2.20 (2021-11-01)

### What's improved
- Update Dutch translations [#4635](https://github.com/statamic/cms/issues/4635) by @robdekort

### What's fixed
- Fix nested field validation inside Grids. [#4639](https://github.com/statamic/cms/issues/4639) by @jesseleite
- Fix nested field validation inside Replicators (specifically Bards). [#4633](https://github.com/statamic/cms/issues/4633) by @jesseleite
- Fix password reset notification translation. [#4630](https://github.com/statamic/cms/issues/4630) by @rrelmy



## 3.2.19 (2021-10-29)

### What's new
- Added `lang` to sites to explicitly define the language for translations. [#4612](https://github.com/statamic/cms/issues/4612) by @jelleroorda
- The mode in the `code` fieldtype may optionally be selectable by the user. [#4586](https://github.com/statamic/cms/issues/4586) by @jackmcdade
- Added `RevisionSaved` and `RevisionDeleted` events [#4587](https://github.com/statamic/cms/issues/4587) by @jesseleite
- Added `latest_date` to the `date` fieldtype (and fixed `earliest_date`). [#4623](https://github.com/statamic/cms/issues/4623) by @jackmcdade

### What's improved
- Passing asset instances to the `glide` tag results in a little performance boost. [#4585](https://github.com/statamic/cms/issues/4585) by @jasonvarga
- Make textareas more visually in sync with text inputs. [#4622](https://github.com/statamic/cms/issues/4622) by @jackmcdade
- Improved the collection listing's empty state. [#4616](https://github.com/statamic/cms/issues/4616) by @jackmcdade
- Hide the twirldown from the collection view page when it's empty. [#4613](https://github.com/statamic/cms/issues/4613) by @jelleroorda
- Update Dutch translations. [#4580](https://github.com/statamic/cms/issues/4580) by @robdekort

### What's fixed
- Fix multisite support on the individual Global API endpoint. [#4594](https://github.com/statamic/cms/issues/4594) by @notnek
- Fix missing variables and redirect on the `user:reset_password_form` tag. [#4618](https://github.com/statamic/cms/issues/4618) by @jelleroorda
- Fix the `table` fieldtype's dirty state. [#4620](https://github.com/statamic/cms/issues/4620) by @jackmcdade
- Fix the `color` fieldtype's dirty state. [#4621](https://github.com/statamic/cms/issues/4621) by @jackmcdade
- Fix how the `structures` fieldtype saves collections. [#4615](https://github.com/statamic/cms/issues/4615) by @jasonvarga
- Fix front-end form submissions not showing validation messages in the right language in some cases. [#4612](https://github.com/statamic/cms/issues/4612) by @jelleroorda
- Prevent filtering out `@` from search queries using the local Comb driver. [#4602](https://github.com/statamic/cms/issues/4602) by @jelleroorda
- Hide `form` widgets when a user is not allowed to view it. [#4608](https://github.com/statamic/cms/issues/4608) by @jelleroorda
- Don't show "View" link in entry actions if the entry doesn't have a dedicated URL. [#4606](https://github.com/statamic/cms/issues/4606) by @jelleroorda
- Support floating point numbers in the `sum` modifier. [#4611](https://github.com/statamic/cms/issues/4611) by @jelleroorda
- Add augmentation to the `Structure` class. [a950ef47d](https://github.com/statamic/cms/commit/a950ef47d) by @jackmcdade
- Add augmentation to the `UserGroup` and `Role` classes. [b9f5c4fc8](https://github.com/statamic/cms/commit/b9f5c4fc8) by @jackmcdade



## 3.2.18 (2021-10-25)

### What's new
- Add support for `orWhere()`, `orWhereIn()`, and `orWhereNotIn()` in query builders. [#4356](https://github.com/statamic/cms/issues/4356) by @ryanmitchell

### What's improved
- The `ResponseCreated` event has access to the data. [#4569](https://github.com/statamic/cms/issues/4569) by @jbreuer95
- Updated French translations. [#4548](https://github.com/statamic/cms/issues/4548) by @ebeauchamps

### What's fixed
- Fix custom protector class hydration. [#4550](https://github.com/statamic/cms/issues/4550) by @ChristianPavilonis
- Use configured CP guard for the Eloquent user driver. [#4225](https://github.com/statamic/cms/issues/4225) by @jbreuer95
- Fix hard session driver requirement. [#4571](https://github.com/statamic/cms/issues/4571) by @jbreuer95
- Fix SVG compatibility & consistency in Thumbnail.vue. [#4547](https://github.com/statamic/cms/issues/4547) by @caseydwyer
- Add check for permissions before showing create link. [#4556](https://github.com/statamic/cms/issues/4556) by @jackmcdade



## 3.2.17 (2021-10-20)

### What's new
- Ability to add additional toast notifications from PHP. [#4449](https://github.com/statamic/cms/issues/4449) by @fjahn
- Add ability to assign user groups when registering. [#4529](https://github.com/statamic/cms/issues/4529) by @jacksleight
- The "remember me" feature is configurable for OAuth. [#4415](https://github.com/statamic/cms/issues/4415) by @samspinoy

### What's improved
- Update French translations. [#4531](https://github.com/statamic/cms/issues/4531) by @ebeauchamps
- Improve UI for selecting user groups/roles, and for containers in Markdown and Bard fields. [#4539](https://github.com/statamic/cms/issues/4539) by @jasonvarga

### What's fixed
- Fix a number of issues with select (and similar) fieldtypes. [#4483](https://github.com/statamic/cms/issues/4483) by @jasonvarga
- Fix reversing of entries when re-ordering a `desc` ordered collection. [#4532](https://github.com/statamic/cms/issues/4532) by @jesseleite
- Speed up the recently added fieldtype input debouncing. [#4470](https://github.com/statamic/cms/issues/4470) by @jasonvarga
- Fix entry taxonomization indexing for existing terms. [#4530](https://github.com/statamic/cms/issues/4530) by @jesseleite
- Fix a couple of issues regarding the `User::fromUser()` method when using Eloquent. [#4500](https://github.com/statamic/cms/issues/4500) by @jesseleite



## 3.2.16 (2021-10-14)

### What's improved
- Improve IDE Autocompletion of `Blink` facade. [#4466](https://github.com/statamic/cms/issues/4466) by @duncanmcclean

### What's fixed
- Fix relationship fieldtype request query length limit. [#4484](https://github.com/statamic/cms/issues/4484) by @jesseleite
- Fix issue with Glide signature and Laravel Octane. [#4473](https://github.com/statamic/cms/issues/4473) by @riasvdv
- Fix multisite entry blueprint logic. [#4465](https://github.com/statamic/cms/issues/4465) by @jasonvarga
- Fix fieldtype key and label translations. [#4458](https://github.com/statamic/cms/issues/4458) by @ebeauchamps
- Fix styles of lists in Markdown Preview. [#4480](https://github.com/statamic/cms/issues/4480) by @duncanmcclean
- Fix Bard codeblock margin. [#4482](https://github.com/statamic/cms/issues/4482) by @stvnthomas



## 3.2.15 (2021-10-12)

### What's new
- Entries may be propagated to other sites automatically on creation. [#3304](https://github.com/statamic/cms/issues/3304) by @duncanmcclean
- Slugs may be shown on a collection's tree view. [#4444](https://github.com/statamic/cms/issues/4444) by @tobiasholst
- You can query entries' `blueprint` fields in GraphQL. [#4416](https://github.com/statamic/cms/issues/4416) by @dmgawel

### What's improved
- When creating a new localized entry, the published toggle will now match the origin entry's status. [#4432](https://github.com/statamic/cms/issues/4432) by @jesseleite

### What's fixed
- Fix incompatibility with latest version of Laravel. [#4456](https://github.com/statamic/cms/issues/4456) by @jasonvarga
- Fix Bard reactivity issue [#4438](https://github.com/statamic/cms/issues/4438) by @tobiasholst



## 3.2.14 (2021-10-08)

### What's improved
- Updated German translations. [#4429](https://github.com/statamic/cms/issues/4429) by @helloDanuk

### What's fixed
- Fieldtype titles are translated separately to prevent conflicts with common words. [#4423](https://github.com/statamic/cms/issues/4423) by @jasonvarga
- Collection entry counts are site specific. [#4424](https://github.com/statamic/cms/issues/4424) by @jasonvarga
- Fixed issue where IDs are shown instead of titles in relationship fieldtypes when using Eloquent.  [#4422](https://github.com/statamic/cms/issues/4422) by @tobiasholst



## 3.2.13 (2021-10-07)

### What's improved
- Update Dutch translations. [#4413](https://github.com/statamic/cms/issues/4413) by @robdekort
- Update French translations. [#4411](https://github.com/statamic/cms/issues/4411) by @ebeauchamps

### What's fixed
- Fix lost asset meta on move / rename. [#4412](https://github.com/statamic/cms/issues/4412) by @jesseleite



## 3.2.12 (2021-10-06)

### What's improved
- Added debouncing to a number of fieldtypes to prevent slowdowns in some situations. [#4393](https://github.com/statamic/cms/issues/4393)
- Updated French translations [#4382](https://github.com/statamic/cms/issues/4382)

### What's fixed
- Fixed Bard's floating toolbar button styles leaking outside of the toolbar. [#4383](https://github.com/statamic/cms/issues/4383)
- Use separate first/last name fields in the user listing and wizard when applicable. [#4408](https://github.com/statamic/cms/issues/4408) [#4399](https://github.com/statamic/cms/issues/4399)
- Fix issue where enabling a site on a taxonomy would not show the terms until the cache is cleared. [#4400](https://github.com/statamic/cms/issues/4400)
- Add missing dimensions icon dimensions. [#4396](https://github.com/statamic/cms/issues/4396)
- Bump `composer/composer` in test suite. [#4401](https://github.com/statamic/cms/issues/4401)



## 3.2.11 (2021-10-04)

### What's improved
- Updated German translations. [#4373](https://github.com/statamic/cms/issues/4373)

### What's fixed
- Added `Cascade::hydrated()` callback method so you can manipulate its data after being hydrated. [#4359](https://github.com/statamic/cms/issues/4359)
- Fix extra live preview data not being in view. [#4359](https://github.com/statamic/cms/issues/4103)
- Make `pluck` modifier work with arrays. [#4374](https://github.com/statamic/cms/issues/4374)
- Fix `parent` tag not finding the parent in some cases. [#4345](https://github.com/statamic/cms/issues/4345)
- `Search::indexExists()` returns `false` rather than throwing an exception. [#4244](https://github.com/statamic/cms/issues/4244)



## 3.2.10 (2021-09-30)

### What's new
- Add `ensureFieldsInSection` method to add multiple fields at the same time. [#4333](https://github.com/statamic/cms/issues/4333)

### What's fixed
- Fix taxonomy terms not returning accurate entries or counts when using certain combinations of collections and multisite. [#4335](https://github.com/statamic/cms/issues/4335)



## 3.2.9 (2021-09-28)

### What's new
- The `group_by` modifier can now be looped over, use nested values, and handles dates. [#4322](https://github.com/statamic/cms/issues/4322)
- Added a `split` modifier. [#4305](https://github.com/statamic/cms/issues/4305)

### What's improved
- Updated French, German, Swiss, and Russian translations. [#4332](https://github.com/statamic/cms/issues/4332) [#4311](https://github.com/statamic/cms/issues/4311) [#4306](https://github.com/statamic/cms/issues/4306)
- Return queries from `QueriesConditions` trait. [#4312](https://github.com/statamic/cms/issues/4312)
- Improve IDE completion of `GraphQL` facade. [#4307](https://github.com/statamic/cms/issues/4307)

### What's fixed
- Fixed `User` class not being overridable. [#4243](https://github.com/statamic/cms/issues/4243)
- Fixed `users` fieldtype outputting too much data. [#4243](https://github.com/statamic/cms/issues/4243)
- Don't show "toggle all" checkbox in the asset selector if only one file is selectable. [#4309](https://github.com/statamic/cms/issues/4309)
- Fix pages that start with the CP route, but not actually within the CP, being considered a CP route. (e.g. `/cpa`) [#4324](https://github.com/statamic/cms/issues/4324)
- Support default values on all applicable form inputs. [#4323](https://github.com/statamic/cms/issues/4323)



## 3.2.8 (2021-09-24)

### What's new
- Add a `format_translated` modifier to get translated Carbon dates. [#4272](https://github.com/statamic/cms/issues/4272)

### What's fixed
- Localized entries with explicit `null` values will no longer inherit their origin's values. [#4301](https://github.com/statamic/cms/issues/4301)
- Fix slow stack selector listing in the `entries` fieldtype. [#4302](https://github.com/statamic/cms/issues/4302)
- Fix error when editing certain imported fields in the blueprint editor. [#4298](https://github.com/statamic/cms/issues/4298)
- Fix overzealous field blink cache that causes data to remain across entries when using the SSG. [#4303](https://github.com/statamic/cms/issues/4303)
- Fix another giant SVG icon. [488c8aca5](https://github.com/statamic/cms/commit/488c8aca5)



## 3.2.7 (2021-09-23)

### What's new
- Add `partial:exists` and `partial:if_exists` tags. [#4296](https://github.com/statamic/cms/issues/4296)

### What's fixed
- Localize the `parent` tag. [#4294](https://github.com/statamic/cms/issues/4294)
- Fix responsiveness of more SVG icons. [#4295](https://github.com/statamic/cms/issues/4295) [6773a7f7b](https://github.com/statamic/cms/commit/6773a7f7b) [ee498c02d](https://github.com/statamic/cms/commit/ee498c02d)



## 3.2.6 (2021-09-21)

### What's new
- When creating a localization of an entry, the slug becomes reactive to the title field again. [#4292](https://github.com/statamic/cms/issues/4292)
- Add a Site column to entry listings when using multisite. [#4279](https://github.com/statamic/cms/issues/4279)

### What's improved
- German translations. [#4283](https://github.com/statamic/cms/issues/4283)

### What's fixed
- Fix Replicator set picker popover going the wrong direction. [#2966](https://github.com/statamic/cms/issues/2966)
- Fix Globals nav and listing causing errors when using multisite. [#4289](https://github.com/statamic/cms/issues/4289)
- Fixed responsiveness of SVG icons. [#4285](https://github.com/statamic/cms/issues/4285)
- Added missing translation. [#4282](https://github.com/statamic/cms/issues/4282)



## 3.2.5 (2021-09-17)

### What's improved
- A number of licensing UX improvements. [#4262](https://github.com/statamic/cms/issues/4262)
- Added Russian translations. [#4263](https://github.com/statamic/cms/issues/4263)
- Updated French translations. [#4255](https://github.com/statamic/cms/issues/4255)
- The Dashboard item is removed from the nav when there are no widgets. [#4266](https://github.com/statamic/cms/issues/4266)



## 3.2.4 (2021-09-09)

### What's fixed
- Fix issue where Bards inside Replicators wouldn't validate. [#4241](https://github.com/statamic/cms/issues/4241)



## 3.2.3 (2021-09-09)

### What's new
- Add `support:zip-blueprint` command. [#3740](https://github.com/statamic/cms/issues/3740)
- Ability to position instructions below the field. [#4157](https://github.com/statamic/cms/issues/4157)

### What's improved
- The `collection` widget's title is now a link. [#4215](https://github.com/statamic/cms/issues/4215)
- Update Dutch translations. [#4207](https://github.com/statamic/cms/issues/4207)

### What's fixed
- Fix issue where newly created asset folders wouldn't show on reload. [#4176](https://github.com/statamic/cms/issues/4176)
- Make the `site:clear` command clear trees. [#4231](https://github.com/statamic/cms/issues/4231)
- Bring back the HTML field on the HTML fieldtype so you can HTML in your HTML field. [a3f7caabb](https://github.com/statamic/cms/commit/a3f7caabb)
- Read inline SVGs from Composer vendor directory which improves Vapor support. [#4216](https://github.com/statamic/cms/issues/4216)
- Escape user input on git commands. [#4220](https://github.com/statamic/cms/issues/4220)
- Validate replicator as an array. [#4212](https://github.com/statamic/cms/issues/4212)



## 3.2.2 (2021-09-01)

### What's improved
- Added more loop variables to the `nav` tag. [#4195](https://github.com/statamic/cms/issues/4195)
- Update Dutch translations. [#4185](https://github.com/statamic/cms/issues/4185)

### What's fixed
- Fix Starter Kits not being installable on Windows [#4202](https://github.com/statamic/cms/issues/4202)
- Fix Control Panel updater on Windows.  [#4198](https://github.com/statamic/cms/issues/4198)
- Fix Live Preview and Visit URL icons. [e67c3fc53](https://github.com/statamic/cms/commit/e67c3fc53)
- Fix Control Panel side nav height. [statamic/ideas#313](https://github.com/statamic/ideas/issues/313)
- Fix form submissions responses not being returned as JSON. [#4186](https://github.com/statamic/cms/issues/4186)
- Prevent error on empty bard fields, when they're configured to save HTML. [#4197](https://github.com/statamic/cms/issues/4197)
- Fix avatars overlaying incorrectly. [#4196](https://github.com/statamic/cms/issues/4196)



## 3.2.1 (2021-08-26)

### What's improved
- Updated French and German translations. [#4182](https://github.com/statamic/cms/issues/4182) [#4171](https://github.com/statamic/cms/issues/4171) [#4175](https://github.com/statamic/cms/issues/4175) [#4169](https://github.com/statamic/cms/issues/4169)

### What's fixed
- Fix error using `nav:breadcrumbs` on a taxonomy page. [#4179](https://github.com/statamic/cms/issues/4179)
- Fix missing `is_current` in `nav:breadcrumbs` tag by allowing `Page`s to have supplemental values. [#4178](https://github.com/statamic/cms/issues/4178)
- Removed outdated `Blueprint::all()` IDE hint. [#4172](https://github.com/statamic/cms/issues/4172)



## 3.2.0 (2021-08-24)

### What's new
- Official 3.2 release! 🎉

### What's fixed
- References to assets in links in Bard fields will get updated. [#4152](https://github.com/statamic/cms/issues/4152)
- Adjusted nav item editor instructions. [#4142](https://github.com/statamic/cms/issues/4142)
- Removed the warning when renaming assets. [#4141](https://github.com/statamic/cms/issues/4141)
- Changes from 3.1



## 3.2.0-beta.1 (2021-08-17)

### What's new
- A brand new Starter Kit experience that's objectively better in every possible way (just you wait and see). [#3755](https://github.com/statamic/cms/issues/3755)
- Navs can now have their own blueprints. 🎉 [#3941](https://github.com/statamic/cms/issues/3941)
- Addon/extension `make` commands now do all the boilerplate work for you, including wiring up `webpack` because nobody wants to do that. [#3965](https://github.com/statamic/cms/issues/3965)
- An entire Pringles can full of UI improvements that definitely doesn't have a fake snake coiled up inside. [#3967](https://github.com/statamic/cms/issues/3967)
- Added Alpine.js to the Control Panel. [#3903](https://github.com/statamic/cms/issues/3903)
- You can now select multiple rows in CP tables by clicking one, holding down shift, and clicking another. [#3907](https://github.com/statamic/cms/issues/3907)
- References get automatically updated throughout content when you move or rename assets and terms. [#3850](https://github.com/statamic/cms/issues/3850) [#3912](https://github.com/statamic/cms/issues/3912)
- Nav and collection tree items are now are collapsible. [#3899](https://github.com/statamic/cms/issues/3899)
- Added a pagination size selector to the asset browser. [#3957](https://github.com/statamic/cms/issues/3957)

### What's changing
- `cmd`+`s` now does a _quick_ save (and `cmd`+`return` does the full thing). [#3910](https://github.com/statamic/cms/issues/3910)

### What's fixed
- Fixed git error when using symlinks. [#4062](https://github.com/statamic/cms/issues/4062)
- Prevent an error when users move or rename assets. [#4068](https://github.com/statamic/cms/issues/4068)
- The `site:clear` command will no longer remove the default filesystem disk configs.



## 3.1.35 (2021-08-24)

### What's new
- Taxonomy terms may be live previewed. [#4145](https://github.com/statamic/cms/issues/4145)
- The `foreach` tag supports dynamic variables.  [#4012](https://github.com/statamic/cms/issues/4012)
- The `video` fieldtype's placeholder may be customized. [#4162](https://github.com/statamic/cms/issues/4162)

### What's fixed
- Fix missing environment variables when updating through the CP using Laravel Sail.  [#4027](https://github.com/statamic/cms/issues/4027)
- Fix `crop_focal` usage in Glide presets. [#4041](https://github.com/statamic/cms/issues/4041)
- Fix `nav` and `nav:breadcrumbs` tags showing incorrectly showing redirected items as current. [#4058](https://github.com/statamic/cms/issues/4058)
- Fix date column on form submissions table. [#3969](https://github.com/statamic/cms/issues/3969)
- Make the `as` modifier work with collections. [#4130](https://github.com/statamic/cms/issues/4130)
- In the `static:warm` command, fix missing requests, and show errors for failed requests. [#4128](https://github.com/statamic/cms/issues/4128)
- Fix term `title` not taking the supplemented value into account. [#4153](https://github.com/statamic/cms/issues/4153)
- Fix CP nav items not being marked as active when there's a query string. [#4149](https://github.com/statamic/cms/issues/4149)
- Fix the `link` fieldtype's perpetual dirty state [#4148](https://github.com/statamic/cms/issues/4148)
- When creating a blueprint, the title will get slugified to prevent colons and question marks. [#4143](https://github.com/statamic/cms/issues/4143)



## 3.1.34 (2021-08-17)

### What's new
- Add `add_slashes` modifier. [74208d23e](https://github.com/statamic/cms/commit/74208d23e)
- Add `getKey` method to `User` class. [#4122](https://github.com/statamic/cms/issues/4122)

### What's improved
- Adjusted German translations. [#4126](https://github.com/statamic/cms/issues/4126)
- Align command descriptions. [#4125](https://github.com/statamic/cms/issues/4125)

### What's fixed
- Fix data-table's rounded corners hover state. [1ea06666b](https://github.com/statamic/cms/commit/1ea06666b)



## 3.1.33 (2021-08-13)

### What's new
- Add Laravel Nova and Horizon links to CP. [#4076](https://github.com/statamic/cms/issues/4076) [#4074](https://github.com/statamic/cms/issues/4074)

### What's improved
- Updated French and German translations. [#4057](https://github.com/statamic/cms/issues/4057) [#4078](https://github.com/statamic/cms/issues/4078)

### What's fixed
- Fix GraphQL error when trying to get `parent` entry. [#3971](https://github.com/statamic/cms/issues/3971)
- GraphQL uses floats instead of integers for image dimensions. [#4107](https://github.com/statamic/cms/issues/4107)
- The `video` fieldtype no longer strips the `?` from YouTube URLs. [#4104](https://github.com/statamic/cms/issues/4104)
- Add `password_activations` table to the `auth:migration` command stub. [#4079](https://github.com/statamic/cms/issues/4079)
- Update the config stubs used by the `clear:site` command. [#4060](https://github.com/statamic/cms/issues/4060)
- The `markdown` field's `cmd+left` behavior now works the way you expect it to. [ad0c05bb4](https://github.com/statamic/cms/commit/ad0c05bb4)
- Fix blueprint card corners. [#4103](https://github.com/statamic/cms/issues/4103)
- Fix tab overflow dropdown in LivePreview pane. [a1c3f5bdb](https://github.com/statamic/cms/commit/a1c3f5bdb)
- Hide "Add Set" button when there are no sets. [#4083](https://github.com/statamic/cms/issues/4083)
- Prevent showing the Laravel Telescope link when the user doesn't have permission. [#4075](https://github.com/statamic/cms/issues/4075)
- Fix view scaffolding tpyo. [#4077](https://github.com/statamic/cms/issues/4077)
- Add toggle for "create" config option on `entries` and `terms` fieldtypes. [#4069](https://github.com/statamic/cms/issues/4069)
- Bump `path-parse` from 1.0.6 to 1.0.7 [#4110](https://github.com/statamic/cms/issues/4110)
- Remove unused `tar` dependency. [c963ac8b5](https://github.com/statamic/cms/commit/c963ac8b5)
- Fix QueriesConditionTest [#4113](https://github.com/statamic/cms/issues/4113)
- Add more assertions for ternary conditions inside tag parameters [#4111](https://github.com/statamic/cms/issues/4111)



## 3.1.32 (2021-07-28)

### What's fixed
- When we designed the [tab overflow](https://github.com/statamic/cms/issues/4051) UI, we neglected the other tabs in the control panel. They look like tabs again.

## 3.1.31 (2021-07-28)

### What's new
- Ability to query individual entries in a specific site using GraphQL. [#4055](https://github.com/statamic/cms/issues/4055)

### What's improved
- Publish form tabs now overflow into a dropdown when there's no more room. [#4051](https://github.com/statamic/cms/issues/4051)
- Field handles are shown when hovering over labels for a moment. [statamic/ideas#302](https://github.com/statamic/ideas/issues/302)

### What's fixed
- Fix newly uploaded assets showing incorrect metadata. [#4059](https://github.com/statamic/cms/issues/4059)
- Fix updating of entry's `author` field when user doesn't have permission to edit author. [#4052](https://github.com/statamic/cms/issues/4052)



## 3.1.30 (2021-07-26)

### What's new
- Added a command to warm the static cache. [#4016](https://github.com/statamic/cms/issues/4016)

### What's improved
- A more helpful exception is thrown when editing an entry that has an invalid blueprint. [#3977](https://github.com/statamic/cms/issues/3977)

### What's fixed
- Fix asset editor overflow issues. [#4043](https://github.com/statamic/cms/issues/4043)
- Fix tree path issue on Windows. [#4024](https://github.com/statamic/cms/issues/4024)
- Fix issue where video fieldtypes would prevent asset selection. [#3978](https://github.com/statamic/cms/issues/3978)



## 3.1.29 (2021-07-16)

### What's fixed
- Fix validation on blueprint editor. [#4015](https://github.com/statamic/cms/issues/4015)



## 3.1.28 (2021-07-15)

### What's new
- The `link` fieldtype can have its collections specified, and it defaults to only collections with routes. [#3973](https://github.com/statamic/cms/issues/3973)
- Sites can now have arbitrary attributes. [#3996](https://github.com/statamic/cms/issues/3996)
- Added GraphQL support for the `array` fieldtype. [#3972](https://github.com/statamic/cms/issues/3972)
- Added a `session:has` tag. [#3958](https://github.com/statamic/cms/issues/3958)

### What's improved
- The blueprint builder will prevent you from adding fields with reserved words. [#3989](https://github.com/statamic/cms/issues/3989)
- The blueprint builder will allow you to set default field values.  [#3982](https://github.com/statamic/cms/issues/3982)
- The collection scaffolder now just creates views. [#3997](https://github.com/statamic/cms/issues/3997)
- In listings that only ever require a single selection, you no longer need to unselect before selecting its replacement. [#3950](https://github.com/statamic/cms/issues/3950)

### What's fixed
- Fix "create navigation" button not appearing when you have permission. [#4005](https://github.com/statamic/cms/issues/4005)
- Fix asset meta data disappearing when renaming programmatically. [#3964](https://github.com/statamic/cms/issues/3964)
- Collection trees will be deleted when setting a collection to not orderable. [#3901](https://github.com/statamic/cms/issues/3901)
- Prevent video previews blowing out the UI of the asset editor. [#3975](https://github.com/statamic/cms/issues/3975)
- Support collections in the `reverse` modifier. [#4003](https://github.com/statamic/cms/issues/4003)
- Prevent the Live Preview toolbar covering the Bard toolbar. [#3979](https://github.com/statamic/cms/issues/3979)
- Tree files are ignored if they don't have a matching collection. [#3948](https://github.com/statamic/cms/issues/3948)
- Consolidate the Stache's `getItemFilter` and `getFileFilter` methods. [#4001](https://github.com/statamic/cms/issues/4001)
- Fix `search` tag when the `as` param is used without `paginate`. [#4000](https://github.com/statamic/cms/issues/4000)
- Fix static caching invalidation mismatch when using trusted proxies and SSL. [#3939](https://github.com/statamic/cms/issues/3939)
- Fix removing users from groups when using Eloquent. [#3951](https://github.com/statamic/cms/issues/3951)
- Fix table word wrap weirdness. [#2550](https://github.com/statamic/cms/issues/2550)
- Fix `code` fieldtype not loading, and `textarea` fieldtype not being the correct height when in inactive tabs. [#3955](https://github.com/statamic/cms/issues/3955)
- Fix site specific views not loading. [#3944](https://github.com/statamic/cms/issues/3944)



## 3.1.27 (2021-07-01)

### What's improved
- Structure entry eager loading is conditional, and won't happen when loading front-end pages. [#3540](https://github.com/statamic/cms/issues/3540)

### What's fixed
- Only update Stache indexes when they aren't cached at all yet. [#3936](https://github.com/statamic/cms/issues/3936)
- Fix `is_parent` being `true` for the home page in the `nav` tag when your site is defined with a full URL. [#3900](https://github.com/statamic/cms/issues/3900)
- Fix error when getting the dimensions for a zero byte image. [#3935](https://github.com/statamic/cms/issues/3935)
- That also prevents corrupt images from constantly recalculating their dimensions.
- Fix `dimensions` validation rule on `assets` fields. [#3922](https://github.com/statamic/cms/issues/3922)
- Filter out `import` fields from the "add existing field" pane in the Blueprint builder, which was causing JS errors. [#3924](https://github.com/statamic/cms/issues/3924)
- Make Grid column squeezing rules more specific, which fixes a derpy `date` field. [#3917](https://github.com/statamic/cms/issues/3917)
- Check permissions for the "Create" button on the `entries` fieldtype. [#3906](https://github.com/statamic/cms/issues/3906)
- Fix `integer` fieldtype focus state. [6211855ad](https://github.com/statamic/cms/commit/6211855ad)
- Fix `isLowerCase` method casing. [9f05530bf](https://github.com/statamic/cms/commit/9f05530bf)
- Fix random invalid popper reference errors. [d8a0f52b9](https://github.com/statamic/cms/commit/d8a0f52b9)



## 3.1.26 (2021-06-22)

### What's new
- The `View::make()` method can now accept data.
- Added a `View::first()` method that uses the first view that exists in a given array. [#3880](https://github.com/statamic/cms/issues/3880)


### What's fixed
- Fixed pagination in the `search:results` tag. [#3894](https://github.com/statamic/cms/issues/3894)
- Static caching: Collection-based term URLs get invalidated when saving a term. [#3884](https://github.com/statamic/cms/issues/3884)
- Static caching: Reordering a collection will invalidate the URL where it's mounted. [#3885](https://github.com/statamic/cms/issues/3885)
- Static caching: Saving a nav tree will trigger invalidation. [#3882](https://github.com/statamic/cms/issues/3882)
- Prevent error for entries with `layout: false`, or routes with `layout: false`/`null`. [#3893](https://github.com/statamic/cms/issues/3893)
- Apply field config `classes` to `grid` fields. [#3881](https://github.com/statamic/cms/issues/3881)
- Improve handling of creating terms in a non-default site. [#3441](https://github.com/statamic/cms/issues/3441)
- Fix errors when importing single fields into Blueprints. [#3249](https://github.com/statamic/cms/issues/3249)
- Prevent seeing asset breadcrumbs when navigation is restricted. [#3873](https://github.com/statamic/cms/issues/3873)
- Fixed the "Create Folder" field not gaining focus in some browsers. [#3874](https://github.com/statamic/cms/issues/3874)
- Bump `striptags` from 3.1.1 to 3.2.0 [#3879](https://github.com/statamic/cms/issues/3879)


## 3.1.25 (2021-06-18)

### What's new
- Support for `.antlers.xml` views which automatically set the response type to `text/xml`. [#3855](https://github.com/statamic/cms/issues/3855)
- You can add more fieldtypes to the selector when building Form blueprints. [#3866](https://github.com/statamic/cms/issues/3866)
- You can set the `width` on `grid` sub-fields in table mode. [#3867](https://github.com/statamic/cms/issues/3867)

### What's improved
- When using full-measure static caching, pages with really long query strings will fall back to half-measure caching. [#3864](https://github.com/statamic/cms/issues/3864)

### What's fixed
- Fix filtering of taxonomy terms by collection. [#3870](https://github.com/statamic/cms/issues/3870)
- Term files will always be created when using the `terms` fieldtype. [#3852](https://github.com/statamic/cms/issues/3852)
- Fix wrong asset container with similar URLs being resolved. [#3858](https://github.com/statamic/cms/issues/3858)
- Prevent dispatching invalidation jobs when static caching is disabled. [#3869](https://github.com/statamic/cms/issues/3869)



## 3.1.24 (2021-06-16)

### What's new
- Add support for defining default password validation rules. [#3823](https://github.com/statamic/cms/3823)

### What's fixed
- Markdown fieldtype previews are rendered server side so you can see custom parsers. [#3859](https://github.com/statamic/cms/3859)
- Prevent static caching error when visiting a URL with a really long query string. [#3860](https://github.com/statamic/cms/3860)
- Fix the size of SVGs in the assets fieldtype when in list mode. [#3854](https://github.com/statamic/cms/3854)



## 3.1.23 (2021-06-14)

### What's improved
- Updated German, French, and Dutch translations [#3843](https://github.com/statamic/cms/issues/3843) [#3838](https://github.com/statamic/cms/issues/3838) [#3841](https://github.com/statamic/cms/issues/3841)

### What's fixed
- Fixed validation error when saving entries in a strutured collection without a route. [#3847](https://github.com/statamic/cms/issues/3847)
- Prevent an error when selecting an entry to mount to a collection. [#3846](https://github.com/statamic/cms/issues/3846)
- Assets can now access their `mime_type` in templates. [c5858990f](https://github.com/statamic/cms/commit/c5858990f)



## 3.1.22 (2021-06-11)

### What's new
- Action classes can customize their toast messages. [#3822](https://github.com/statamic/cms/issues/3822)
- Sites may specify text direction. [#3815](https://github.com/statamic/cms/issues/3815)
- Added `form` to Submission. [#3792](https://github.com/statamic/cms/issues/3792)
- Added `width` attribute to DataList's Table component. [#3762](https://github.com/statamic/cms/issues/3762)
- Added `maxlength` to the views of form fields that have a `character_limit` set. [#3797](https://github.com/statamic/cms/issues/3797)

### What's improved
- Updated Dutch translations. [#3834](https://github.com/statamic/cms/issues/3834)

### What's fixed
- Fixed issue where ticking many items in a listing could fail. [#3298](https://github.com/statamic/cms/issues/3298)
- Fixed `fatal: not a git repository` errors when using symlinks. [#3829](https://github.com/statamic/cms/issues/3829)
- Prevented the "Create Fieldset" button disappearing. [#3821](https://github.com/statamic/cms/issues/3821)
- Added a Submission typehint. [370cdc4ea](https://github.com/statamic/cms/commit/370cdc4ea)
- Bump browserslist from 4.12.2 to 4.16.6 [#3769](https://github.com/statamic/cms/issues/3769)



## 3.1.21 (2021-06-09)

### What's new
- The `redirect` tag will pass along route parameters when targeting a named route. [#3801](https://github.com/statamic/cms/issues/3801)

### What's fixed
- Fix entry slug or date changes not being reflected in filename. [#3816](https://github.com/statamic/cms/issues/3816)
- Fix incorrect blueprint being saved to localized entry files. [#3818](https://github.com/statamic/cms/issues/3818)
- Fix error when attempting to parse an `image` validation rule. [#3812](https://github.com/statamic/cms/issues/3812)



## 3.1.20 (2021-06-08)

### What's fixed
- URI uniqueness is validated per site. [#3808](https://github.com/statamic/cms/issues/3808)
- Prevent an infinite loop when you manually create an entry file without an ID. [#3807](https://github.com/statamic/cms/issues/3807)



## 3.1.19 (2021-06-07)

### What's new
- Allow duplicate entry slugs (mainly so you can have entries of the same slug in different positions of a tree.) [#3671](https://github.com/statamic/cms/issues/3671)
- Validation replacements. [#3690](https://github.com/statamic/cms/issues/3690)
- Added an `installed` tag to check for packages within Antlers templates. [#3800](https://github.com/statamic/cms/issues/3800)

### What's fixed
- The `blueprint` is always saved to an entry. [#3786](https://github.com/statamic/cms/issues/3786)
- Fix support for multiline `@{{ }}` noparse tags. [#3785](https://github.com/statamic/cms/issues/3785)
- Bump dns-packet from 1.3.1 to 1.3.4 [#3779](https://github.com/statamic/cms/issues/3779)



## 3.1.18 (2021-05-28)

### What's improved
- Updated Dutch and French translations. [#3781](https://github.com/statamic/cms/issues/3781) [#3777](https://github.com/statamic/cms/issues/3777)

### What's fixed

- Fix `@{{ }}` noparse tags with nested braces. [#3784](https://github.com/statamic/cms/issues/3784)
- Fix an issue where a Grid with `min_rows` inside a Replicator wouldn't work by passing along pre-processed values. [#3782](https://github.com/statamic/cms/issues/3782)



## 3.1.17 (2021-05-26)

### What's improved
- Support underscored partials in a partials directory. [statamic/ideas#305](https://github.com/statamic/ideas/issues/305)

### What's fixed
- A bunch of date related fixes. [#3730](https://github.com/statamic/cms/issues/3730)
- Fix and improve Stache path handling. Fixes a couple of term related errors. [#3768](https://github.com/statamic/cms/issues/3768)
- Fix modifiers not working with dynamic array keys. [#3737](https://github.com/statamic/cms/issues/3737)
- Fix an error when using the `locales` tag on non-content routes. [#3754](https://github.com/statamic/cms/issues/3754)
- Fix an updater error on certain environments. [#3734](https://github.com/statamic/cms/issues/3734)



## 3.1.16 (2021-05-20)

### What's fixed
- Reverted the lodash and underscore upgrades from 3.1.15 temporarily. [#3750](https://github.com/statamic/cms/issues/3750)



## 3.1.15 (2021-05-20)

### What's new
- You can programmatically get and set a user's preferred locale more easily. [#3725](https://github.com/statamic/cms/issues/3725)
- You can customize a Collection's "Create Entry" text. [#3586](https://github.com/statamic/cms/issues/3586)

### What's improved
- The Bard link picker will autofocus the URL input. [#3741](https://github.com/statamic/cms/issues/3741)
- Updated French translations [#3718](https://github.com/statamic/cms/issues/3718) [#3716](https://github.com/statamic/cms/issues/3716)

### What's fixed
- Fix issue where the site URL sometimes would be incorrect, causing incorrect behavior in the `nav:breadcrumbs` tag, and likely other places. [#3695](https://github.com/statamic/cms/issues/3695)
- Fix the `locales` tag only working for entries. [#3689](https://github.com/statamic/cms/issues/3689)
- Fix asset editor not being editable even if you have permission. [#3743](https://github.com/statamic/cms/issues/3743)
- Prevent mounting an entry from the same collection onto itself. [#3731](https://github.com/statamic/cms/issues/3731)
- The `entries` fieldtype filters out unpublished entries when augmenting. [#3544](https://github.com/statamic/cms/issues/3544)
- Typehint the Submission interface in the form email class so custom implementations can be used. [#3596](https://github.com/statamic/cms/issues/3596)
- Bump underscore from 1.9.2 to 1.12.1 [#3662](https://github.com/statamic/cms/issues/3662)
- Bump lodash from 4.17.19 to 4.17.21 [#3672](https://github.com/statamic/cms/issues/3672)



## 3.1.14 (2021-05-14)

### What's new
- Add Bard node extension helper. [#3657](https://github.com/statamic/cms/issues/3657)

### What's improved
- Add HTML fieldtype icon. [247364cbb](https://github.com/statamic/cms/commit/247364cbb)
- Update Spanish, German, Dutch, and French Translations [#3706](https://github.com/statamic/cms/issues/3706) [#3674](https://github.com/statamic/cms/issues/3674) [#3703](https://github.com/statamic/cms/issues/3703) [#3688](https://github.com/statamic/cms/issues/3688)

### What's fixed
- Fix avatar URLs for some situations. [468a55864](https://github.com/statamic/cms/commit/468a55864)
- Fix error when selecting certain collections in a Bard fieldtype. [#3709](https://github.com/statamic/cms/issues/3709)
- Fix array fieldtype always being dirty. [#3704](https://github.com/statamic/cms/issues/3704)
- Fix GraphQL error in globals and terms. [#3711](https://github.com/statamic/cms/issues/3711)
- Fix Bard z-index issue. [#3694](https://github.com/statamic/cms/issues/3694)
- Fix SVG Dimensions. [#3702](https://github.com/statamic/cms/issues/3702)
- Explicitly use Stringy for `Str::replace()`. [#3698](https://github.com/statamic/cms/issues/3698)
- Bump codemirror from 5.55.0 to 5.58.2. [#3691](https://github.com/statamic/cms/issues/3691)
- Bump url-parse from 1.4.7 to 1.5.1. [#3664](https://github.com/statamic/cms/issues/3664)
- Bump hosted-git-info from 2.8.8 to 2.8.9. [#3676](https://github.com/statamic/cms/issues/3676)



## 3.1.13 (2021-05-10)

### What's improved
- In Bard, display the asset container option when using the link or image buttons. [#3665](https://github.com/statamic/cms/issues/3665)
- Make dropdown items links, letting you open them in new tabs. [#3667](https://github.com/statamic/cms/issues/3667)

### What's fixed
- Update tracked keys when saving and deleting [#3684](https://github.com/statamic/cms/issues/3684)
- Bard link picker only show entries for collections with a route. [#3679](https://github.com/statamic/cms/issues/3679)
- Separate the title and optional translation. [#3675](https://github.com/statamic/cms/issues/3675)
- Fix Bard error when linked entries and assets are deleted. [#3678](https://github.com/statamic/cms/issues/3678)
- Fix `date` fieldtype's `time_enabled` option [#3661](https://github.com/statamic/cms/issues/3661)
- Fix `link` fieldtype alignment. [83aededfe](https://github.com/statamic/cms/commit/83aededfe)
- Fix YAML fence when dumping multiline string as last key [#3663](https://github.com/statamic/cms/issues/3663)
- Fix "Create Fieldset" button not displaying. [#3645](https://github.com/statamic/cms/issues/3645)



## 3.1.12 (2021-05-06)

### What's new
- Added Duplicate ID tracking with Control Panel and CLI reviewing options. [#3619](https://github.com/statamic/cms/issues/3619)
- You can replace ProseMirror nodes and marks with custom ones. [#3648](https://github.com/statamic/cms/issues/3648)

### What's improved
- Added `required` attributes to dynamic form field html. [#3592](https://github.com/statamic/cms/issues/3592)
- Updated German translations. [#3607](https://github.com/statamic/cms/issues/3607)

### What's fixed
- Fix a bunch of Stache issues. [#3619](https://github.com/statamic/cms/issues/3619) [#3616](https://github.com/statamic/cms/issues/3616)
- Fix augmentation fallback behavior [#3660](https://github.com/statamic/cms/issues/3660)
- Fix `trans_choice` Tag [#3650](https://github.com/statamic/cms/issues/3650)
- Fix `link` fieldtype not showing the saved value. [#3637](https://github.com/statamic/cms/issues/3637)
- Fix localizable Grid fields in stacked mode being read only. [#3518](https://github.com/statamic/cms/issues/3518)
- Add asset selector to Bard link toolbar. [#3591](https://github.com/statamic/cms/issues/3591)
- Favor authors value in Stache index [#3617](https://github.com/statamic/cms/issues/3617)
- Bump composer requirement, of composer. [#3653](https://github.com/statamic/cms/issues/3653)



## 3.1.11 (2021-04-28)

### What's improved
- Assets uploaded in the selector stack will be automatically selected. [#3604](https://github.com/statamic/cms/issues/3604)
- Improved the UX of the `link` fieldtype. [#3605](https://github.com/statamic/cms/issues/3605)
- Updated French and German translations. [#3583](https://github.com/statamic/cms/issues/3583) [#3589](https://github.com/statamic/cms/issues/3589) [#3601](https://github.com/statamic/cms/issues/3601)

### What's fixed
- Fix relationship fieldtypes sometimes only showing IDs. [#3547](https://github.com/statamic/cms/issues/3547)
- Prevent regenerating asset meta file for non-images. [#3609](https://github.com/statamic/cms/issues/3609)
- Handle custom `authors` field. [#3599](https://github.com/statamic/cms/issues/3599)
- Cascade is reused on subsequent calls rather than rehydrating. [#3595](https://github.com/statamic/cms/issues/3595)
- Old input values are remembered in the `user:register_form`. [#3584](https://github.com/statamic/cms/issues/3584)
- Support collections in the `sentence_list` modifier. [#3593](https://github.com/statamic/cms/issues/3593)
- Support collections in the `option_list` modifier. [#3606](https://github.com/statamic/cms/issues/3606)
- Fix bard formatting inside links. [#3108](https://github.com/statamic/cms/issues/3108)



## 3.1.10 (2021-04-23)

### What's improved
- Improve Laravel Nova compatibility by avoiding conflicting routes. [#3543](https://github.com/statamic/cms/issues/3543)
- A read-only asset editor is now more read-only-er. [#3552](https://github.com/statamic/cms/issues/3552)
- Improved asset upload failure error messages. [#3560](https://github.com/statamic/cms/issues/3560)

### What's fixed
- The `link` and `path` tags use the `id` parameter to output urls for entries, etc. [#3576](https://github.com/statamic/cms/issues/3576)
- They'll use the original item's url if it doesn't exist in the current site. [#3579](https://github.com/statamic/cms/issues/3579)
- Fix the Collection edit screen not showing existing routes, and prevent an incorrect dirty state message. [#3581](https://github.com/statamic/cms/issues/3581)
- Fix issues where the Static Site Generator would sometimes leak data between pages. [#3562](https://github.com/statamic/cms/issues/3562)
- Fix set reordering for Bard and Replicator. [#3574](https://github.com/statamic/cms/issues/3574)
- Fix page not scrolling when dragging Bard sets. [#3571](https://github.com/statamic/cms/issues/3571)
- Fix images not displaying in Bard. [#3570](https://github.com/statamic/cms/issues/3570)
- Add missing red asterisk to required fields in a Bard or Replicator set. [#3572](https://github.com/statamic/cms/issues/3572)
- Fix issue where the first line after an image in Bard was not editable. [#3555](https://github.com/statamic/cms/issues/3555)
- Fix issue where you sometimes couldn't move the cursor in Bard. [#3559](https://github.com/statamic/cms/issues/3559)
- When using a collection widget with pagination, you don't get scrolled to the top of the page. [#3553](https://github.com/statamic/cms/issues/3553)
- Fix the missing delete action for asset folders. [#3582](https://github.com/statamic/cms/issues/3582)
- Bump ssri from 6.0.1 to 6.0.2. [#3549](https://github.com/statamic/cms/issues/3549)



## 3.1.9 (2021-04-19)

### What's improved
- Added header to disable Google's FLoC tracking by default. [#3545](https://github.com/statamic/cms/issues/3545)



## 3.1.8 (2021-04-16)

### What's fixed
- Fix n+1 user group and role queries when storing users in the database. [#3527](https://github.com/statamic/cms/issues/3527)
- Fix taxonomy not loading when your site has been configured with a subdirectory. [#3541](https://github.com/statamic/cms/issues/3541)



## 3.1.7 (2021-04-15)

### What's new
- The `link` and `path` tags can output URLs for entries, terms, etc. [#3530](https://github.com/statamic/cms/issues/3530)
- You can customize the table names for storing users in a database. [#3278](https://github.com/statamic/cms/issues/3278)
- Added a `urlWithoutRedirect` and `absoluteUrlWithoutRedirect` methods to entries and terms. [#3522](https://github.com/statamic/cms/issues/3522)

### What's improved
- Adjusted the UI for the site selector on the entry and term publish forms. [#3519](https://github.com/statamic/cms/issues/3519)

### What's fixed
- Localized entries can save empty values, which fixes not being able to override the values from the original entry. [#3531](https://github.com/statamic/cms/issues/3531)
- Private entries can be viewed in Live Preview. [#3533](https://github.com/statamic/cms/issues/3533)
- Fix the site being used in Live Preview. [#3534](https://github.com/statamic/cms/issues/3534)
- Fix JavaScript modules only loading one time in Live Preview. [#3524](https://github.com/statamic/cms/issues/3524)
- The `text` fieldtype, when using number mode will prevent an empty value being saved as `0`. [#3536](https://github.com/statamic/cms/issues/3536)
- It will also save integers or floats appropriately. [a18d6f639](https://github.com/statamic/cms/commit/a18d6f639)
- Add border to selected non-image thumbnails in the asset browser. [#3525](https://github.com/statamic/cms/issues/3525)
- Fix `is_parent` on nav tags when using first-child redirects. [#2359](https://github.com/statamic/cms/issues/2359)
- The `permalink` variable on nav items with hardcoded URLs will now be converted to absolute URLs. [#3522](https://github.com/statamic/cms/issues/3522)
- Fixed YAML exceptions sometimes showing the wrong file's contents. [#3515](https://github.com/statamic/cms/issues/3515)



## 3.1.6 (2021-04-12)

### What's new
- Added a `pluck` modifier. [#3502](https://github.com/statamic/cms/issues/3502)
- The `multisite` command lets you add more than one additional site. [#3302](https://github.com/statamic/cms/issues/3302)
- Added a `max_depth` parameter to the `nav` tag. [#3513](https://github.com/statamic/cms/issues/3513)

### What's improved
- Updated French translations. [#3497](https://github.com/statamic/cms/issues/3497)
- Gracefully handle incorrect-but-close-enough usage of `custom` field conditions. [73f941c5e](https://github.com/statamic/cms/commit/73f941c5e)

### What's fixed
- Fix taxonomy routing when using localization. [#3505](https://github.com/statamic/cms/issues/3505)
- In the `search:results` tag, include `search_score`, and fix `result_type` when not supplementing data. [#3477](https://github.com/statamic/cms/issues/3477)
- Preserve user defined defaults for new entries. [#3472](https://github.com/statamic/cms/issues/3472)
- Prevent newly added navigation items being greyed out even if they're published. [#3510](https://github.com/statamic/cms/issues/3510)
- Fix trailing slash on URLs which sometimes makes the asset browser not load. [#3504](https://github.com/statamic/cms/issues/3504)
- Fix error in the `assets:generate-presets` command on older versions of Laravel. [#3511](https://github.com/statamic/cms/issues/3511)
- Fix error wen `CarbonImmutable` is used app-wide. [#3499](https://github.com/statamic/cms/issues/3499)
- Fix 404 error when URLs have both ending slash and query parameters. [#3494](https://github.com/statamic/cms/issues/3494)
- Fix NaN and other glitches in the `time` fieldtype. [#3496](https://github.com/statamic/cms/issues/3496)


## 3.1.5 (2021-04-07)

### What's new
- The Bard link toolbar allows you to browse for entries. [#3466](https://github.com/statamic/cms/issues/3466)
- Added a `queue` option to the `assets:generate-presets` command. [#3490](https://github.com/statamic/cms/issues/3490)
- The `cache` tag supports cache tags. (Naming is hard.) [#3357](https://github.com/statamic/cms/issues/3357)
- Add status UI for text nav items. [#3489](https://github.com/statamic/cms/issues/3489)

### What's fixed
- Fix SVG dimensions when not using pixels. [#3482](https://github.com/statamic/cms/issues/3482)
- Prevent the 'read only' label and translation icons on `section` fieldtypes. [#3492](https://github.com/statamic/cms/issues/3492)
- Prevent incorrect nav output when you had a nav named the same as a collection. [#3491](https://github.com/statamic/cms/issues/3491)



## 3.1.4 (2021-04-06)

### What's new
- Ability to push queries and middleware into GraphQL. [#3385](https://github.com/statamic/cms/issues/3385)
- Add breadcrumbs to asset browser. [#3475](https://github.com/statamic/cms/issues/3475)
- Add limit param to foreach tag. [fc034eec1](https://github.com/statamic/cms/commit/fc034eec1)

### What's fixed
- Fix squished sidebar toggle. [#3456](https://github.com/statamic/cms/issues/3456)
- Prevent unintended deletion of assets through editor. [#3474](https://github.com/statamic/cms/issues/3474)
- Fix autofocus issues in Safari and Firefox. [#3471](https://github.com/statamic/cms/issues/3471)
- Handle encoded characters in uploaded asset filenames. [#3473](https://github.com/statamic/cms/issues/3473)
- Fix Glide 404ing for images in the `public` directory. [#3484](https://github.com/statamic/cms/issues/3484)
- Fix assets being incorrect every other request in some cases. [#3485](https://github.com/statamic/cms/issues/3485)
- Use request helper instead of server variables to fix an issue with Laravel Octane. [#3483](https://github.com/statamic/cms/issues/3483)



## 3.1.3 (2021-04-02)

### What's new
- Status icons are shown in collections' tree views. [#3461](https://github.com/statamic/cms/issues/3461)
- Addons can add external stylesheets. [#3464](https://github.com/statamic/cms/issues/3464)
- Added a `honeypot` variable inside forms. [#3462](https://github.com/statamic/cms/issues/3462)

### What's fixed
- Glide routes will return 404s for non-existent images. [#3450](https://github.com/statamic/cms/issues/3450)
- Recognize tag pairs correctly for a collection alias. [#3457](https://github.com/statamic/cms/issues/3457)
- Fix utf8 handling of base64 encoded strings. [#3421](https://github.com/statamic/cms/issues/3421)
- Fix `markdown` modifier not working with the `code` fieldtype. [#3460](https://github.com/statamic/cms/issues/3460)
- Allow `symfony/var-exporter` 5.1. [#3463](https://github.com/statamic/cms/issues/3463)
- Bump y18n from 4.0.0 to 4.0.1. [#3443](https://github.com/statamic/cms/issues/3443)



## 3.1.2 (2021-03-30)

### What's improved
- Prevent the need to hit enter to add a validation rule. [bdf9e03a5](https://github.com/statamic/cms/commit/bdf9e03a5)
- Updated German translations. [#3434](https://github.com/statamic/cms/issues/3434)

### What's fixed
- Fix taxonomies url and data handling which fixes a `nav:breadcrumbs` issue. [#3448](https://github.com/statamic/cms/issues/3448)
- Fix "move asset" action not listing all folders. [#3447](https://github.com/statamic/cms/issues/3447)
- Prevent action and glide routes being disabled by config. [#3446](https://github.com/statamic/cms/issues/3446)
- Prevent error during addon tests. [#3435](https://github.com/statamic/cms/issues/3435)



## 3.1.1 (2021-03-25)

### What's improved
- French translations. [#3429](https://github.com/statamic/cms/issues/3429)

### What's fixed
- Fix widths for certain fieldtypes within Grid tables. [#3426](https://github.com/statamic/cms/issues/3426)
- Fix update issue when a nav doesn't have a tree. [#3430](https://github.com/statamic/cms/issues/3430)
- Fix link color inside updater. [#3423](https://github.com/statamic/cms/issues/3423)
- Fix translation typo [#3428](https://github.com/statamic/cms/issues/3428)
- Fix date fieldtypes not displaying. [#3422](https://github.com/statamic/cms/issues/3422)
- Fix issue where the delete action wouldn't show, or would show twice. [#3420](https://github.com/statamic/cms/issues/3420)
- Prevent error on `/cp/auth` when logged in. [#3425](https://github.com/statamic/cms/issues/3425)
- Don't check for composer scripts during tests. [#3427](https://github.com/statamic/cms/issues/3427)



## 3.1.0 (2021-03-24)

### What's new
- Official 3.1 release. 🎉



## 3.1.0-beta.3 (2021-03-24)

### What's new
- `form:create` action and method params. [#3411](https://github.com/statamic/cms/issues/3411)

### What's fixed
- Redirect to CP after CP-based user activation. [5e2ff7df7](https://github.com/statamic/cms/commit/5e2ff7df7)
- Allow grid tables to dynamically use the most appropriate space. [12529a8bf](https://github.com/statamic/cms/commit/12529a8bf)
- Preprocess default values in Bard, Grid and Replicator preload methods. [#3235](https://github.com/statamic/cms/issues/3235)
- Bumped `laravel/framework` requirement to versions with security patches. [#3416](https://github.com/statamic/cms/issues/3416)
- Changes from 3.0.49



## 3.1.0-beta.2 (2021-03-22)

### What's new
- Added option to set a custom path to git binary. [#3393](https://github.com/statamic/cms/issues/3393)
- Added `ArrayableString` class, and apply to the `code` fieldtype. [#3347](https://github.com/statamic/cms/issues/3347)
- Added support for `date` input type on `text` fieldtype. [39323eab4](https://github.com/statamic/cms/commit/39323eab4)
- Added ability to set HTML attributes on `NavItem`s. [#3386](https://github.com/statamic/cms/issues/3386)

### What's improved
- More asset performance improvements. [#3409](https://github.com/statamic/cms/issues/3409)
- Redesign the updater widget. [3b8538814](https://github.com/statamic/cms/commit/3b8538814)
- Set widget heights to full for a more pleasing experience. [d7b55bd47](https://github.com/statamic/cms/commit/d7b55bd47)
- Display toggle fieldtypes inline when in sidebar. [a521286ea](https://github.com/statamic/cms/commit/a521286ea)
- Don't show error templates in the template fieldtype. [da84894de](https://github.com/statamic/cms/commit/da84894de)
- When a Replicator has a single set, the add button will not show the set selector. [68722c23a](https://github.com/statamic/cms/commit/68722c23a)
- Added an icon to the collection widget. [28e2290a0](https://github.com/statamic/cms/commit/28e2290a0)

### What's fixed
- Fix custom logo when using arrays with null. [#3408](https://github.com/statamic/cms/issues/3408)
- Fix `trans_choice()` pluralization. [#3405](https://github.com/statamic/cms/issues/3405)
- Fix broadcasting error if you have your routes cached. [#3395](https://github.com/statamic/cms/issues/3395)
- Prevent delete action showing outside of core listings. [8a4d84fc](https://github.com/statamic/cms/commit/8a4d84fc)
- Brought over changes from 3.0.48



## 3.1.0-beta.1 (2021-03-15)

### What's new
- You can configure Statamic to use separate authentication from the rest of your app. [#3143](https://github.com/statamic/cms/issues/3143)
- Added support for the `mimetypes` validation rule. [#3290](https://github.com/statamic/cms/issues/3290)

### What's improved
- A whole bunch of Amazon S3 performance optimization. [#3369](https://github.com/statamic/cms/issues/3369) [#3353](https://github.com/statamic/cms/issues/3353) [#3354](https://github.com/statamic/cms/issues/3354) [#3359](https://github.com/statamic/cms/issues/3359) [#3362](https://github.com/statamic/cms/issues/3362)
- The `mimes` and `image` validation rules now use the actual mime type rather than just the extension. [#3290](https://github.com/statamic/cms/issues/3290)
- SVG assets can provide their dimensions. [#2865](https://github.com/statamic/cms/issues/2865)

### What's fixed
- GraphQL will filter out draft entries from the entries query by default. [#3349](https://github.com/statamic/cms/issues/3349)
- Fix an error when there's missing asset metadata. It's now lazily loaded. [#3280](https://github.com/statamic/cms/issues/3280)
- Brought over changes from 3.0.47



## 3.1.0-alpha.4 (2021-03-08)

### What's new
- Collection and Nav Trees are now stored separately from their config. [#2768](https://github.com/statamic/cms/issues/2768)
- Added configuration to make REST API resources opt-in. [#3318](https://github.com/statamic/cms/issues/3318)
- Added a form endpoint to the REST API. [#3271](https://github.com/statamic/cms/issues/3271)
- You can disable paste and input rules on Bard fields. [e23f2103](https://github.com/statamic/cms/commit/e23f2103)
- You can add placeholder text to `textarea` fieldtypes. [dc8fb06f](https://github.com/statamic/cms/commit/dc8fb06f)

### What's fixed
- The REST API will filter out draft entries by default. [#3317](https://github.com/statamic/cms/issues/3317)
- Full measure static caching no longer logs when creating the page. [#3255](https://github.com/statamic/cms/issues/3255)
- Form fieldtypes now show data in the API rather than an empty object. [#3182](https://github.com/statamic/cms/issues/3182)
- Removed the minimum character limit for search queries. [4327e68c](https://github.com/statamic/cms/commit/4327e68c)
- Added the missing jpeg file type icon. [0c019840](https://github.com/statamic/cms/commit/0c019840)
- Update scripts and lock file class will normalize versions even more normalized. [#3335](https://github.com/statamic/cms/issues/3335)
- Brought over changes from 3.0.44-46

### What's changing
- A bunch of structure tree related things outlined in [#2768](https://github.com/statamic/cms/issues/2768)
- A `hasCachedPage` method has been added to the `Statamic\StaticCaching\Cacher` interface.
- GraphQL queries are all disabled by default. [#3289](https://github.com/statamic/cms/issues/3289)
- Global search is now only triggered with a slash. (Not ctrl/alt/shift+f) [cad87068](https://github.com/statamic/cms/commit/cad87068)
- Since REST API resources are now opt-in, everything will 404 until you update your config. [#3318](https://github.com/statamic/cms/issues/3318)



## 3.1.0-alpha.3 (2021-02-11)

### What's new
- Add site and locale to entries. [#3205](https://github.com/statamic/cms/issues/3205)
- Date fields in range mode can be queried in GraphQL. [#3223](https://github.com/statamic/cms/issues/3223)

### What's fixed
- Support separate logos for outside/inside. [cad7451e](https://github.com/statamic/cms/commit/cad7451e)
- Fix date fields not augmenting ranges. [#3223](https://github.com/statamic/cms/issues/3223)
- Brought over changes from 3.0.43

### What's changing
- The `@svg` directive has been renamed to `@cp_svg` to avoid potential conflicts. [#3186](https://github.com/statamic/cms/issues/3186)



## 3.1.0-alpha.2 (2021-02-04)

### What's new
- Ability to query an entry by slug or URI in GraphQL. [#3193](https://github.com/statamic/cms/issues/3193)

### What's fixed
- Fixed GraphQL nested subfield handling for Replicator, Bard, and Grid fields. [#3202](https://github.com/statamic/cms/issues/3202)
- Fixed Safari display issue. [#1999](https://github.com/statamic/cms/issues/1999)
- Brought over changes from 3.0.41-42



## 3.1.0-alpha.1 (2021-02-01)

### What's new
- GraphQL [#2982](https://github.com/statamic/cms/issues/2982)
- White labeling [#3013](https://github.com/statamic/cms/issues/3013)
- Update Scripts [#3024](https://github.com/statamic/cms/issues/3024)
- API Caching [#3168](https://github.com/statamic/cms/issues/3168)
- Nav and Collection structure tree API endpoints [#2999](https://github.com/statamic/cms/issues/2999)
- Entry author permissions [#3053](https://github.com/statamic/cms/issues/3053)

### What's changing
- The `date` fieldtype now augments to Carbon instances. If you use them in Antlers without any modifiers, they will now be output using the default `date_format` (e.g. January 1st, 2020). Previously, the raw value (e.g. 2020-01-02) would have been output. Actual entry dates (i.e. the `date` field) would have behaved this way already. If you were using a modifier (e.g. `format`), there will be no change.



## 3.0.49 (2021-03-24)

### What's new
- Add markdown option to render form emails. [#3414](https://github.com/statamic/cms/issues/3414)

### What's fixed
- Widont adds spaces for all paragraphs, and fixed up the modifier parameter. [#3303](https://github.com/statamic/cms/issues/3303)
- Vertically align fieldtypes in a grid. [#3387](https://github.com/statamic/cms/issues/3387)
- Bump elliptic from 6.5.3 to 6.5.4. [#3352](https://github.com/statamic/cms/issues/3352)



## 3.0.48 (2021-03-22)

### What's new
- The Git integration can use a custom queue connection. [#3305](https://github.com/statamic/cms/issues/3305)

### What's improved
- The Stache watcher now uses an environment variable by default. [#3403](https://github.com/statamic/cms/issues/3403)

### What's fixed
- Fix `markdown` modifier not using custom parser. [#3373](https://github.com/statamic/cms/issues/3373)
- Fix issue where the `nav` tag would incorrect label urls as external. [#3401](https://github.com/statamic/cms/issues/3401)
- Assets default their `focus` and `focus_css` values to `50-50-1`. [#3340](https://github.com/statamic/cms/issues/3340)
- Fix wrong Closure typehint. [#3375](https://github.com/statamic/cms/issues/3375)



## 3.0.47 (2021-03-15)

### What's new
- Added a `route` param to `redirect` tag. [#3308](https://github.com/statamic/cms/issues/3308)
- Added a "double encode" option to the `sanizite` modifier. [#3067](https://github.com/statamic/cms/issues/3067)

### What's fixed
- Fix sorting on aliased entries. [#3363](https://github.com/statamic/cms/issues/3363)
- Fix default entry blueprint when hiding some of them. [#3368](https://github.com/statamic/cms/issues/3368)
- Fix error when using SVGs in Glide tag pairs. [#3366](https://github.com/statamic/cms/issues/3366)
- Fix JS error when field condition would result in an unevaluatable string. [#3366](https://github.com/statamic/cms/issues/3366)
- Fix CP index dates in range-mode. [#3306](https://github.com/statamic/cms/issues/3306)
- Removed unused dependencies in Fieldset and Blueprint repositories. [#3307](https://github.com/statamic/cms/issues/3307)



## 3.0.46 (2021-03-05)

### What's new
- You can get a user's email via a property. [#3331](https://github.com/statamic/cms/issues/3331)

### What's fixed
- Fix range field overflowing issue. [#3292](https://github.com/statamic/cms/issues/3292)
- Show valid data for a Form fields in the content API. [#3270](https://github.com/statamic/cms/issues/3270)
- Enable fixed toolbar on a Bard field inside a set. [#3240](https://github.com/statamic/cms/issues/3240)



## 3.0.45 (2021-02-22)

### What's new
- Add new `chunk` modifier. [849ae0ccb](https://github.com/statamic/cms/commit/849ae0ccb)
- Support `image` and `mimes` validation rules for assets. [#3253](https://github.com/statamic/cms/issues/3253)
- Parameters can now access:nested:variables. [#3267](https://github.com/statamic/cms/issues/3267)
- Added syringe icon. [#3232](https://github.com/statamic/cms/issues/3232)

### What's improved
- Improve Spanish translations. [#3243](https://github.com/statamic/cms/issues/3243)

### What's fixed
- Fix error when attempting to filter a collection by a single taxonomy. [#3244](https://github.com/statamic/cms/issues/3244)
- Prevent deleting `select` field selections when in read only. [#3283](https://github.com/statamic/cms/issues/3283)
- Preserve numeric keys in the `array` fieldtype. [#3284](https://github.com/statamic/cms/issues/3284)
- Localize the taxonomy `terms` field. [#3172](https://github.com/statamic/cms/issues/3172)
- Persist the `parent` when using the create another entry button. [#3285](https://github.com/statamic/cms/issues/3285)
- Fix disabled `select` field styling issues. [#3275](https://github.com/statamic/cms/issues/3275)
- Prevent excessive user database queries. [#3227](https://github.com/statamic/cms/issues/3227)
- Handle null labels correctly in the `array` fieldtype. [#3260](https://github.com/statamic/cms/issues/3260)
- Keep text field width within limits in Firefox. [#3258](https://github.com/statamic/cms/issues/3258)
- Fix type error in `repeat` modifier. [#3261](https://github.com/statamic/cms/issues/3261)
- The `date` fieldtype in a listing uses use the `date_format` setting. [#3264](https://github.com/statamic/cms/issues/3264)
- Use `date_format` in updater changelogs. [#3246](https://github.com/statamic/cms/issues/3246)



## 3.0.44 (2021-02-17)

### What's fixed
- Allow `view` data to be passed into tags parameters. [#3252](https://github.com/statamic/cms/issues/3252)
- Fix error when submitting a form with emails. [#3239](https://github.com/statamic/cms/issues/3239)



## 3.0.43 (2021-02-11)

### What's new
- Added an `EntryCreated` event. [#3078](https://github.com/statamic/cms/issues/3078)
- Ability to save entries without triggering events. [#3208](https://github.com/statamic/cms/issues/3208)
- Add `sort` and `query_scope` parameters to `search:results` tag. [#2383](https://github.com/statamic/cms/issues/2383)
- Ability to disable focal point editor. [#3160](https://github.com/statamic/cms/issues/3160)

### What's improved
- Added Chinese translations. [#3211](https://github.com/statamic/cms/issues/3211)
- Updated French translations. [#3206](https://github.com/statamic/cms/issues/3206)

### What's fixed
- Fix Radio input position. [#3183](https://github.com/statamic/cms/issues/3183)
- Fix Antlers ternary condition escaping. [#3123](https://github.com/statamic/cms/issues/3123)
- Prevent terms being created with existing slugs, which prevents overriding existing terms. [#3114](https://github.com/statamic/cms/issues/3114)
- The "Visit URL" button gets hidden when a collection has no route. [#3080](https://github.com/statamic/cms/issues/3080)
- Fix stroke color of the taxonomy icon. [#3225](https://github.com/statamic/cms/issues/3225)
- Fix issue where date range fields would sometimes be a day behind. [#3221](https://github.com/statamic/cms/issues/3221)
- Prevent error when a user's avatar is deleted. [#3212](https://github.com/statamic/cms/issues/3212)
- Use more data when augmenting a form submission, which prevents the wrong date being shown. [#3204](https://github.com/statamic/cms/issues/3204)



## 3.0.42 (2021-02-04)

### What's fixed
- Fix error in asset listings when one has recently been deleted. [#3201](https://github.com/statamic/cms/issues/3201)
- Fix Taxonomy facade accessor. [#3199](https://github.com/statamic/cms/issues/3199)
- Small clean up of `trans` tag. [#3197](https://github.com/statamic/cms/issues/3197)



## 3.0.41 (2021-02-03)

### What's new
- Added a `ray` modifier. [#3137](https://github.com/statamic/cms/issues/3137)

### What's improved
- Form email subjects can be translated. [#3144](https://github.com/statamic/cms/issues/3144)
- View site button in CP uses the selected site. [#3139](https://github.com/statamic/cms/issues/3139)
- Updated Danish, German, and French translations. [#3161](https://github.com/statamic/cms/issues/3161) [#3134](https://github.com/statamic/cms/issues/3134) [#3129](https://github.com/statamic/cms/issues/3129)

### What's fixed
- Prevent moving pages to end of top level when already there. [#3152](https://github.com/statamic/cms/issues/3152)
- Fix form widget styling. [#3169](https://github.com/statamic/cms/issues/3169)
- Fix Bard line wrapping issue. [#3115](https://github.com/statamic/cms/issues/3115)
- Inject the Symfony Yaml component. [#3164](https://github.com/statamic/cms/issues/3164)
- Adjust Action Facade docblock [#3150](https://github.com/statamic/cms/issues/3150)



## 3.0.40 (2021-01-21)

### What's fixed
- Fix error when saving a root page. [#3132](https://github.com/statamic/cms/issues/3132)



## 3.0.39 (2021-01-19)

### What's improved
- Fixed a handful of translation issues. [#2511](https://github.com/statamic/cms/issues/2511) [#2520](https://github.com/statamic/cms/issues/2520) [#2515](https://github.com/statamic/cms/issues/2515) [#2510](https://github.com/statamic/cms/issues/2510) [#2509](https://github.com/statamic/cms/issues/2509) [#2641](https://github.com/statamic/cms/issues/2641) [#2514](https://github.com/statamic/cms/issues/2514) [#3119](https://github.com/statamic/cms/issues/3119)
- The `multisite` command will enable pro and update your config file for you. [#3125](https://github.com/statamic/cms/issues/3125)

### What's fixed
- Fix error in the `multisite` command. [#3125](https://github.com/statamic/cms/issues/3125)
- Fix table fieldtype duplicating data. [#2470](https://github.com/statamic/cms/issues/2470)
- Fix table fieldtype not showing delete row button. [#2790](https://github.com/statamic/cms/issues/2790)
- Fix entries etc not being removed from search index when deleted. [#3121](https://github.com/statamic/cms/issues/3121)
- Fix API URL related error when using Live Preview while creating an entry. [#3112](https://github.com/statamic/cms/issues/3112)
- Fix time being added to the date fieldtype unnecessarily. [#3118](https://github.com/statamic/cms/issues/3118)
- Prevent null values from being saved in Bard and Replicator fields. [#3126](https://github.com/statamic/cms/issues/3126)
- Prevent a situation where you could move a page into a child of the root, which isn't allowed. [#3104](https://github.com/statamic/cms/issues/3104)
- Prevent orderable collections from having a parent field. [#2012](https://github.com/statamic/cms/issues/2012)
- Removed route model binding for users. [#3088](https://github.com/statamic/cms/issues/3088)
- Fix 404s within the CP rendering as front-end 404s. [#3098](https://github.com/statamic/cms/issues/3098)



## 3.0.38 (2021-01-11)

### What's new
- Added a horizontal rule button to Bard. [#3076](https://github.com/statamic/cms/issues/3076)
- Ability to choose from multiple blueprints on the empty collection screen. [#1985](https://github.com/statamic/cms/issues/1985)
- You can now edit a blueprint section's or Bard set's handle separately from the display text. [#1667](https://github.com/statamic/cms/issues/1667)
- Addons can more easily register actions, scopes, and filters. [#3093](https://github.com/statamic/cms/issues/3093)

### What's improved
- Updated French and Dutch translations. [#3077](https://github.com/statamic/cms/issues/3077) [#3086](https://github.com/statamic/cms/issues/3086)

### What's fixed
- Fix Bard issue where using bold inside a link would split the link up. [#2109](https://github.com/statamic/cms/issues/2109)
- Fix Bard issue where an empty paragraph is added before a newly added set. [#1491](https://github.com/statamic/cms/issues/1491)
- Prevent editing and removing assets from the assets fieldtype when it's read only. [#1826](https://github.com/statamic/cms/issues/1826)
- Half measure static caching uses the correct expiry key as per the docs. [#2744](https://github.com/statamic/cms/issues/2744)
- Fixed an issue where a statically cached page would get unintentionally re-cached. [#3085](https://github.com/statamic/cms/issues/3085)
- Fix date handling when using revisions. [#3094](https://github.com/statamic/cms/issues/3094)



## 3.0.37 (2021-01-06)

### What's new
- Added a `CollectionCreated` event. [#3062](https://github.com/statamic/cms/issues/3062)
- Added a `UserRegistering` event. [#3057](https://github.com/statamic/cms/issues/3057)
- Added a `float` fieldtype. [#3060](https://github.com/statamic/cms/issues/3060)

### What's improved
- You now get a confirmation before updating or downgrading Statamic and addons. [#3038](https://github.com/statamic/cms/issues/3038)

### What's fixed
- Fixed entry publish state management permissions. [#3039](https://github.com/statamic/cms/issues/3039)
- Query strings can be ignored when using static caching. [#3075](https://github.com/statamic/cms/issues/3075)
- Bump `axios` from 0.19.2 to 0.21.1 [#3068](https://github.com/statamic/cms/issues/3068)



## 3.0.36 (2020-12-23)

### What's new
- Added a `mount` variable to entries in templates. [#3046](https://github.com/statamic/cms/issues/3046)
- Added a `locales:count` tag. [#3042](https://github.com/statamic/cms/issues/3042)

### What's improved
- Hide the "Enable Pro" part of the Getting Started widget if it's enabled. [#3051](https://github.com/statamic/cms/issues/3051)
- Updated French and German translations. [#3029](https://github.com/statamic/cms/issues/3029) [#3052](https://github.com/statamic/cms/issues/3052)
- Improved the Asset SVG asset previews. [#2945](https://github.com/statamic/cms/issues/2945)

### What's fixed
- Fix issue where you couldn't drag Bard sets when used inside a Replicator. [#2063](https://github.com/statamic/cms/issues/2063)
- The 'Add Date' button is unavailable in the date fieldtype when it's read only. [#3025](https://github.com/statamic/cms/issues/3025)
- Fix issue where a non existent avatar sometimes caused an error. [#3027](https://github.com/statamic/cms/issues/3027)
- Show a dropdown indicator when there's more than one taxonomy blueprint. [#3010](https://github.com/statamic/cms/issues/3010)
- Fix btn class selector clash. [#3022](https://github.com/statamic/cms/issues/3022)
- Updating through the CP will also update dependencies, fixing an issue where people were stuck on 3.0.12. [#3045](https://github.com/statamic/cms/issues/3045)
- Prevent Replicator sets shrinking when dragging them. [9dedf49b3](https://github.com/statamic/cms/commit/9dedf49b3)
- Fix issue where you couldn't un-hide a blueprint. [#3033](https://github.com/statamic/cms/issues/3033)



## 3.0.35 (2020-12-17)

### What's new
- Blueprints can be hidden from the Create Entry and Create Term buttons. [#3007](https://github.com/statamic/cms/issues/3007)
- Added a `UserBlueprintFound` event. [#2983](https://github.com/statamic/cms/issues/2983)

### What's fixed
- Fixed a circular reference which made Bard freeze the page. [#2959](https://github.com/statamic/cms/issues/2959) [#3005](https://github.com/statamic/cms/issues/3005)
- Register our custom cache driver earlier, which fixes compatibility with Laravel Telescope. [#3023](https://github.com/statamic/cms/issues/3023) [#1721](https://github.com/statamic/cms/issues/1721)
- The Toggle fieldtype gives you a boolean when undefined, rather than null. [1f11c9c89](https://github.com/statamic/cms/commit/1f11c9c89)
[05601e49b](https://github.com/statamic/cms/commit/05601e49b)
- Terms can contain supplemental data, which fixes error within search. [#3008](https://github.com/statamic/cms/issues/3008)
- Fix `isInGroup` for Eloquent user driver. [#2951](https://github.com/statamic/cms/issues/2951)
- Fix issue where only one term would be returned when you have two terms with the same slug in different taxonomies. [c9624a49e](https://github.com/statamic/cms/commit/c9624a49e)
- Hide the "Duplicate Row" button when max grid rows have been reached. [#3006](https://github.com/statamic/cms/issues/3006)
- Removed the zero indexed grid item count. [b657efa28](https://github.com/statamic/cms/commit/b657efa28)
- Fix `join` modifier when value is null. [#3001](https://github.com/statamic/cms/issues/3001)
- Fix Term facade hints. [#3012](https://github.com/statamic/cms/issues/3012)
- Bump `ini` from 1.3.5 to 1.3.8 [#3009](https://github.com/statamic/cms/issues/3009)



## 3.0.34 (2020-12-09)

### What's new
- PHP 8 support. [#2944](https://github.com/statamic/cms/issues/2944)

### What's fixed
- Use the correct password reset url in emails when using the `user:forgot_password_form`. [#2988](https://github.com/statamic/cms/issues/2988)
- Passing an invalid `from` value to a `nav` tag will output from the root, rather than throw an error. [#2963](https://github.com/statamic/cms/issues/2963)



## 3.0.33 (2020-12-08)

### What's improved
- Allow collection specific taxonomy views to work without mounting (when you have a single word collection). [352772eaa](https://github.com/statamic/cms/commit/352772eaa)
- Updated German translation. [#2968](https://github.com/statamic/cms/issues/2968)

### What's fixed
- Fixed an issue where you couldn't re-select an asset after removing one. [844e3710d](https://github.com/statamic/cms/commit/844e3710d)
- Prevent terms being excluded from search results by giving them a published status. [#2950](https://github.com/statamic/cms/issues/2950)
- Fix the "View" dropdown link on the taxonomy term listing page. [e26a1ad5f](https://github.com/statamic/cms/commit/e26a1ad5f)
- Fix terms not having the collection scoped URLs on the collection specific listing page. [175783dc6](https://github.com/statamic/cms/commit/175783dc6)
- Fix a paginator related error when using Laravel 6. [6ade2a61c](https://github.com/statamic/cms/commit/6ade2a61c)
- Fixed an issue where colon delimited strings in Antlers conditions weren't parsed correctly. [#2396](https://github.com/statamic/cms/issues/2396)
- Fix breadcrumbs not rendering properly when not including home [#2976](https://github.com/statamic/cms/issues/2976)
- Fix error for an empty search string [#2974](https://github.com/statamic/cms/issues/2974)
- Fix error when paginating using Eloquent. [7f4fd19ea](https://github.com/statamic/cms/commit/7f4fd19ea)



## 3.0.32 (2020-12-02)

### What's new
- Added `term.saved` and `term.saving` hooks. [016306639](https://github.com/statamic/cms/commit/016306639) [8c3320d20](https://github.com/statamic/cms/commit/8c3320d20)

### What's improved
- Added `hidden` to the `text` fieldtype's `input_type` dropdown. [#2952](https://github.com/statamic/cms/issues/2952)
- Improved visual spacing when adding Replicator blocks. [#2955](https://github.com/statamic/cms/issues/2955)
- Updated French translations. [#2870](https://github.com/statamic/cms/issues/2870)

### What's fixed
- Reverted the `highlight.js` and `tiptap-extensions` upgrades from 3.0.31. Fixes a Prosemirror error. [#2919](https://github.com/statamic/cms/issues/2919)
- Fix users not being able to change their own passwords. [6fec3bace](https://github.com/statamic/cms/commit/6fec3bace)
- Fix users not being able to reset their passwords when using Eloquent. [#2795](https://github.com/statamic/cms/issues/2795)
- Fix an unnecessary alert after saving a term. [#2930](https://github.com/statamic/cms/issues/2930)
- Prevent the `statamic:install` command trying to creating `.gitkeep` files at the wrong place. [#2939](https://github.com/statamic/cms/issues/2939)



## 3.0.31 (2020-11-25)

### What's new
- Added an `assets:generate-presets` command. [2909](https://github.com/statamic/cms/commit/2909)
- CP Nav items can use their own SVGs. [#2890](https://github.com/statamic/cms/issues/2890)

### What's improved
- The Select fieldtype's Replicator preview text uses labels. [#2913](https://github.com/statamic/cms/issues/2913)
- When using Eloquent based users, prevent updating timestamps when logging in. [f7d242e5c](https://github.com/statamic/cms/commit/f7d242e5c)
- Added an Antlers toggle to the config of text fieldtypes. [#2891](https://github.com/statamic/cms/issues/2891)
- The `.gitkeep` files generated by the `install` command use directories defined in the config. [#2888](https://github.com/statamic/cms/issues/2888)
- Updated translations. [#2896](https://github.com/statamic/cms/issues/2896) [2ef2fda9c](https://github.com/statamic/cms/commit/2ef2fda9c)

### What's fixed
- Fixed non-string IDs (like integers, when using Eloquent) within the Entries fieldtype. [#2900](https://github.com/statamic/cms/issues/2900)
- Fixed error when attempting to filter entries by a null taxonomy term. [#2904](https://github.com/statamic/cms/issues/2904) [#2912](https://github.com/statamic/cms/issues/2912)
- Upgraded `highlight.js` and `tiptap-extensions`. [b74c61e05](https://github.com/statamic/cms/commit/b74c61e05)
- Fix error when a `terms` fieldtype is used within a User. [6e04a0878](https://github.com/statamic/cms/commit/6e04a0878) [#2826](https://github.com/statamic/cms/issues/2826)
- Fix cmd+s not saving on a navigation. [#2873](https://github.com/statamic/cms/issues/2873)
- Fix OAuth when using Eloquent users. [#2901](https://github.com/statamic/cms/issues/2901)
- Pass in the current blueprint to the 'Create Another' URL. [#2886](https://github.com/statamic/cms/issues/2886)
- UTF8 encode asset name. [#2892](https://github.com/statamic/cms/issues/2892)
- Fixed the `localize` modifier. [7bf579393](https://github.com/statamic/cms/commit/7bf579393)



## 3.0.30 (2020-11-20)

### What's new
- Added a [sites](https://statamic.dev/variables/sites) variable. [#2513](https://github.com/statamic/cms/issues/2513)
- Added the ability to limit number of sets in a Replicator field. [#2866](https://github.com/statamic/cms/issues/2866)
- The search:results tag supports pagination. [d059bc4eb](https://github.com/statamic/cms/commit/d059bc4eb)

### What's fixed
- Prevent comma in submission filenames when used in some locales. [927890a95](https://github.com/statamic/cms/commit/927890a95)
- Prevent form submissions generating new IDs. [#2822](https://github.com/statamic/cms/issues/2822)
- Don't use the "after save" features when inside a Stack. [#2827](https://github.com/statamic/cms/issues/2827) [#2469](https://github.com/statamic/cms/issues/2469)
- Global CP search results are filtered by permission. [#2848](https://github.com/statamic/cms/issues/2848)
- Prevent error when getting image dimensions from a corrupt file. [#2877](https://github.com/statamic/cms/issues/2877)
- Query string is maintained in pagination links in tags. [d059bc4eb](https://github.com/statamic/cms/commit/d059bc4eb)



## 3.0.29 (2020-11-19)

### What's fixed
- Fix issue where nested imports with prefixes causes compounding prefixes. [#2869](https://github.com/statamic/cms/issues/2869)
- Prevent select fields with max_items set to 1 being unclearable. [d04519d2b](https://github.com/statamic/cms/commit/d04519d2b)
- Select fields are searchable if you allow additions, even if you don't explicitly enable the searchable option. [5cba0bc](https://github.com/statamic/cms/commit/5cba0bc)
- Adjust Bard Set Picker placement. [80ff247b2](https://github.com/statamic/cms/commit/80ff247b2)
- Fix styling of pagination's `...` separator. [f0f1cdef6](https://github.com/statamic/cms/commit/f0f1cdef6)
- Support cmd+s to save on Fieldset and Navagition form pages. [b77a8d227](https://github.com/statamic/cms/commit/b77a8d227)
- Fixed that annoying little gap in the main nav when the trial banner isn't there. [d9396a838](https://github.com/statamic/cms/commit/d9396a838)
- Only turn fieldtype length limiter to red when you exceed the limit. Meeting is fine. [0c939faa3](https://github.com/statamic/cms/commit/0c939faa3) [7ce0200f1](https://github.com/statamic/cms/commit/7ce0200f1)
- Fix the `rtfm` command's URL and text. [3185d65e5](https://github.com/statamic/cms/commit/3185d65e5)
- The `length` modifier works with collections. [#2876](https://github.com/statamic/cms/issues/2876)



## 3.0.28 (2020-11-17)

### What's new
- Added a `UserRegistered` event. [#2838](https://github.com/statamic/cms/issues/2838)
- Add config values to the form email data. [#2847](https://github.com/statamic/cms/issues/2847)

### What's improved
- Improved speed of CP entry, term, and form submission listings by only requesting values for visible columns. [#2857](https://github.com/statamic/cms/issues/2857)
- Made some Blueprint related performance improvements. [#2856](https://github.com/statamic/cms/issues/2856)
- Added unique classes based on the handle to each field wrapper div. [statamic/ideas#388](https://github.com/statamic/ideas/issues/388)
- Replaced fzaninotto/faker with fakerphp/faker. [#2819](https://github.com/statamic/cms/issues/2819)

### What's fixed
- Collection widget shows entries for the current site. [adbeaeba5](https://github.com/statamic/cms/commit/adbeaeba5)
- Prevent situations where a structure could end up with a root page with children. [#2852](https://github.com/statamic/cms/issues/2852)
- Render attributes whose value is false. [#2845](https://github.com/statamic/cms/issues/2845)
- Prevent removing/ordering of options on read-only relationship selects. [#2415](https://github.com/statamic/cms/issues/2415)
- Adjusted trial mode banner visibility. [4b83422b9](https://github.com/statamic/cms/commit/4b83422b9)



## 3.0.27 (2020-11-12)

### What's fixed
- Fixed some issues around asset caching. [#2831](https://github.com/statamic/cms/issues/2831) [#2840](https://github.com/statamic/cms/issues/2840)



## 3.0.26 (2020-11-10)

### What's improved
- Asset browsing has been given some performance improvements when dealing with large amounts of assets. [#2828](https://github.com/statamic/cms/issues/2828)
- The `embed_url` modifier load embeds without cookies from Vimeo or YouTube. [#2820](https://github.com/statamic/cms/issues/2820)
- Increase scannability of the fieldtype picker. [statamic/ideas#384](https://github.com/statamic/ideas/issues/384)

### What's fixed
- Fixed some issues with nav and breadcrumb tags on multisite. [#2269](https://github.com/statamic/cms/issues/2269)
- Fix legacy bard data not displaying in listings. [13b70fa79](https://github.com/statamic/cms/commit/13b70fa79)
- Fix an issue where Bard text doesn't show up in listings sometimes. [ab4194c88](https://github.com/statamic/cms/commit/ab4194c88)



## 3.0.25 (2020-11-06)

### What's new
- Field names in form validation can be translated. [#2764](https://github.com/statamic/cms/issues/2764)
- Added an Indonesian translation [#2426](https://github.com/statamic/cms/issues/2426)
- The `assets` tag can search by collection, and fields, and filter by type. [#2716](https://github.com/statamic/cms/issues/2716)

### What's improved
- French, German, and Danish translations have been updated. [#2808](https://github.com/statamic/cms/issues/2808) [#2804](https://github.com/statamic/cms/issues/2804) [#2809](https://github.com/statamic/cms/issues/2809)
- The name is passed along when creating custom search index drivers. [#2781](https://github.com/statamic/cms/issues/2781)
- The `search:update` command defaults to `all` so you can just hit enter. [a0c7ad908](https://github.com/statamic/cms/commit/a0c7ad908)
- Exceptions thrown within modifiers will now show the real exception in the stack trace. [0c443f751](https://github.com/statamic/cms/commit/0c443f751)
- The `text` fieldtype will save integers instead of strings when `input_type` is `number`. [#2708](https://github.com/statamic/cms/issues/2708)

### What's fixed
- Fix shallow augmentation for nested relations. [#2801](https://github.com/statamic/cms/issues/2801)
- Fix a recursion issue in Bard that made the page hang. [#2805](https://github.com/statamic/cms/issues/2805)
- Prevent an error when adding a new set in Bard or Replicator. [f9c448d1c](https://github.com/statamic/cms/commit/f9c448d1c)
- Prevent an error when there's a Replicator set without any fields. [402feb229](https://github.com/statamic/cms/commit/402feb229)
- Fix issue where only the last field's value of a Replicator is shown in the preview. [a5fd579f4](https://github.com/statamic/cms/commit/a5fd579f4)
- Fix a weird table shrinky overflowy UI thing.  [#2595](https://github.com/statamic/cms/issues/2595)
- Localized entries get appropriate fallback values placed in the search index. [#2789](https://github.com/statamic/cms/issues/2789) [88b245b](https://github.com/statamic/cms/commit/88b245b)
- Fix the `sum` modifier not being able to handle `Value` objects. [#2703](https://github.com/statamic/cms/issues/2703)
- Prevent `select` fields with lots of text from overflowing. [#2702](https://github.com/statamic/cms/issues/2702)
- Prevent blueprint fields with long labels from overflowing. [#2673](https://github.com/statamic/cms/issues/2673)



## 3.0.24 (2020-11-04)

### What's new
- Added Stache Locking. Reduces resource spikes on busy sites while building the cache. [#2794](https://github.com/statamic/cms/issues/2794)
- Added an `entriesCount` method to taxonomy terms which lets us perform a more efficient count query. This speeds up Stache build time on taxonomy-heavy sites. [#2792](https://github.com/statamic/cms/issues/2792)

### What's improved
- Added some missing translations. [36d973eb](https://github.com/statamic/cms/commit/36d973eb)

### What's fixed
- Fixed a typo in a Dutch translation. [#2796](https://github.com/statamic/cms/issues/2796)



## 3.0.23 (2020-11-01)

### What's new
- Replicator can configure it's set collapsing behavior. Everything by default [#2771](https://github.com/statamic/cms/issues/2771), or accordion style [979daebec](https://github.com/statamic/cms/commit/979daebec).
- Static caching supports invalidaton by Navigation and Global. [#2778](https://github.com/statamic/cms/issues/2778)

### What's improved
- Radio fieldtype labels are shown in listings instead of just the values. [#2731](https://github.com/statamic/cms/issues/2731)
- Add Slovene translation. [#2777](https://github.com/statamic/cms/issues/2777)
- Improve Replicator and Bard performance when collapsing sets. [#2787](https://github.com/statamic/cms/issues/2787)

### What's fixed
- Fixed field conditions in Grids and imported fieldsets with prefixes. [#2767](https://github.com/statamic/cms/issues/2767)
- Only look up addon editions if they're installed. [#2782](https://github.com/statamic/cms/issues/2782)
- Taggable and Relationship fieldtype in select mode is reorderable by drag and drop. [#2059](https://github.com/statamic/cms/issues/2059)
- Fix a few instances of title, status, etc not being updated in the UI appropriately. [#1822](https://github.com/statamic/cms/issues/1822)
- Prevent select fields from converting booleans when used as config field. [b2a425079](https://github.com/statamic/cms/commit/b2a425079)
- Prevent an overzealous blink cache clear. [818c4fdc4](https://github.com/statamic/cms/commit/818c4fdc4)



## 3.0.22 (2020-10-29)

### What's fixed
- Addon directories should include a trailing slash. [seo-pro#140](https://github.com/statamic/seo-pro/issues/140)



## 3.0.21 (2020-10-28)

### What's improved
- Addons can get their directory without needing it in the manifest. [#2761](https://github.com/statamic/cms/issues/2761)
- Structure tree entries get eager loaded. [#2573](https://github.com/statamic/cms/issues/2573)
- Composer 2 is used within the control panel. [facca2693](https://github.com/statamic/cms/commit/facca2693)
- `Str::isUrl()` checks more URLs. [#2759](https://github.com/statamic/cms/issues/2759)
- Dutch translation has been updated. [#2754](https://github.com/statamic/cms/issues/2754)
- The Entry facade docblock has been updated. [#2720](https://github.com/statamic/cms/issues/2720)
- The `@svg` Blade directive is only registered on CP routes. Prevents conflicts with things like Blade UI Kit. [99e812e6c](https://github.com/statamic/cms/commit/99e812e6c)
- The `shuffle` modifier works for Collections. [#2709](https://github.com/statamic/cms/issues/2709)
- The `.idea` directory is git ignored, and we now require `ext-json`, which improves the experience for PhpStorm users. [#2735](https://github.com/statamic/cms/issues/2735)

### What's fixed
- Fix how data gets passed into `*recursive var*` in the parser and structure tag. [#2719](https://github.com/statamic/cms/issues/2719)
- Addon views are registered only if the views directory exists. [#2707](https://github.com/statamic/cms/issues/2707)
- Actions can return any type of `Request` for downloads, like a `StreamedResponse`. [#2738](https://github.com/statamic/cms/issues/2738)
- Update some JS dependencies to patch security issues. [49e4ce819](https://github.com/statamic/cms/commit/49e4ce819) [c290a86ec](https://github.com/statamic/cms/commit/c290a86ec)
- Prevent an error when using the `entries` fieldtype in a non entry (e.g. a user) [8ede3718b](https://github.com/statamic/cms/commit/8ede3718b)
- Prevent making addon instances multiple times [d4ce47099](https://github.com/statamic/cms/commit/d4ce47099)
- Fixed a PSR-4 incompatible test. [#2734](https://github.com/statamic/cms/issues/2734)



## 3.0.20 (2020-10-20)

### What's new
- Added a `smartypants` modifier and `Html::smartypants()` method. [#2689](https://github.com/statamic/cms/issues/2689)

### What's improved
- Danish and Dutch translations have been updated. [#2693](https://github.com/statamic/cms/issues/2693) [#2691](https://github.com/statamic/cms/issues/2691)

### What's fixed
- A bunch of taxonomy cache fixes. Listed below for good measure. [#2686](https://github.com/statamic/cms/issues/2686)
- Prevent taxonomy terms hanging around after you delete them. [#1349](https://github.com/statamic/cms/issues/1349)
- Prevent taxonomy terms showing the slug instead of the title. [#1982](https://github.com/statamic/cms/issues/1982)
- Prevent an undefined offset error when creating terms. [#2020](https://github.com/statamic/cms/issues/2020)
- Entry-term assocation is actually removed when expected. [#1870](https://github.com/statamic/cms/issues/1870)
- Prevent terms being displayed as the ID when you create new ones on an entry.
- An empty taxonomy parameter no longer tries to filter. [#2672](https://github.com/statamic/cms/issues/2672)
- Entries and Terms fieldtypes will show all results in select mode (instead of just the first paginated page). [#1727](https://github.com/statamic/cms/issues/1727)
- Entries fieldtype will show localized entries in select and typehead modes. [#1835](https://github.com/statamic/cms/issues/1835)
- Prevent changing publish status from wiping out the origin. [#2451](https://github.com/statamic/cms/issues/2451)
- YAML content should be null if it's just whitespace [#2677](https://github.com/statamic/cms/issues/2677)
- Delete Eloquent user through the repository. [da9335936](https://github.com/statamic/cms/commit/da9335936) [#2697](https://github.com/statamic/cms/issues/2697)
- Fixed variable name in down migration [#2676](https://github.com/statamic/cms/issues/2676)
- Updated docs urls [898889ce5](https://github.com/statamic/cms/commit/898889ce5)



## 3.0.19 (2020-10-15)

### What's improved
- The French translation has been updated. [#2664](https://github.com/statamic/cms/issues/2664)

### What's fixed
- Prevent exception when an invalid or outdated entry is selected in an entries fieldtype. [#2660](https://github.com/statamic/cms/issues/2660)
- Fix a handful of Antlers conditional issues. [#2663](https://github.com/statamic/cms/issues/2663) [#1193](https://github.com/statamic/cms/issues/1193) [#2614](https://github.com/statamic/cms/issues/2614) [#2537](https://github.com/statamic/cms/issues/2537) [#2456](https://github.com/statamic/cms/issues/2456)



## 3.0.18 (2020-10-14)

### What's new
- Added an [`md5` modifier](https://statamic.dev/modifiers/md5). [#2652](https://github.com/statamic/cms/issues/2652)

### What's fixed
- Form validation errors are translated appropriately. [#2387](https://github.com/statamic/cms/issues/2387)
- Form emails are localized based on the site where they were submitted. [#2658](https://github.com/statamic/cms/issues/2658)
- The `entries` fieldtype will localize its selections in views based on the locale. [#2657](https://github.com/statamic/cms/issues/2657)
- The entry gets passed along in more places, fixing some issues with Replicator, Grid, and Bard. [#2656](https://github.com/statamic/cms/issues/2656)



## 3.0.17 (2020-10-13)

### What's new
- Added a `find` method to the query builder. [#2630](https://github.com/statamic/cms/issues/2630)
- Added a `current_full_url` variable that includes the query string. [#2638](https://github.com/statamic/cms/issues/2638)
- Added a bunch of query parameter related modifiers. [#2638](https://github.com/statamic/cms/issues/2638)

### What's improved
- Deleting entries when using multiple sites will give you options on how to handle localizations. [#2623](https://github.com/statamic/cms/issues/2623)
- When you have a huge bunch of assets, it would cause search indexing while saving entries to be slow. Now it's fast. [#2643](https://github.com/statamic/cms/issues/2643)
- Added `cast_booleans` configuration option to Radio fieldtype [#2601](https://github.com/statamic/cms/issues/2601)
- Listing Vue component is available globally [#2602](https://github.com/statamic/cms/issues/2602)
- Portuguese and Danish translations have been updated.
- Popper.js has been updated. [#2622](https://github.com/statamic/cms/issues/2622)
- The translator generate command recognizes annotations with single asterisks. [8f778d0](https://github.com/statamic/cms/commits/8f778d0)
- Static caching strategy is settable in the `.env` file. [#2648](https://github.com/statamic/cms/issues/2648)

### What's fixed
- Context is provided to the nav tag recursively. [#2610](https://github.com/statamic/cms/issues/2610)
- Template front-matter works across operating systems. [#2607](https://github.com/statamic/cms/issues/2607)
- Partial is used on the licensing page. [#2620](https://github.com/statamic/cms/issues/2620)
- Fixed an error when localizating the root entry in a structured collection. [c9f0255fd](https://github.com/statamic/cms/commit/c9f0255fd)
- Updating an Algolia index will flush it rather than deleting it. [#2645](https://github.com/statamic/cms/issues/2645)
- Password reset errors are now shown (and in the right positions). [#2618](https://github.com/statamic/cms/issues/2618)
- Passing `true` and `false` into API filters will now be treated as booleans. [#2640](https://github.com/statamic/cms/issues/2640)
- Falsey HTML attributes are stripped out. True attributes actually say true. Useful for aria attributes on svg tags. [#2605](https://github.com/statamic/cms/issues/2605)



## 3.0.16 (2020-10-06)

### What's new
- Added a `key` parameter to the [`cache` tag](https://statamic.dev/tags/cache). [#2589](https://github.com/statamic/cms/issues/2589)
- Search indexes can define [transformers](https://statamic.dev/search#transforming-fields). [#2462](https://github.com/statamic/cms/issues/2462)

### What's improved
- The `locale` method on the `Entry` class can accept a `Site` object.
- The `toggle` fieldtype can understand `0` and `1` in your YAML files, rather than just `true` and `false`.
- French translation has been updated. [#2591](https://github.com/statamic/cms/issues/2591)

### What's fixed
- Entries are placed appropriately into a collection's structure when localizing them. [#2471](https://github.com/statamic/cms/issues/2471)
- The `date` method on the `Entry` class checks for `Carbon\Carbon`, rather than `Illuminate\Support\Carbon`.
- The subrequest is passed along to the cascade in Live Preview, which fixes things like `segment_x` variables using the CP URL.



## 3.0.15 (2020-10-05)

### What's new
- Laravel 8 is now supported. [#2547](https://github.com/statamic/cms/issues/2547)

### What's improved
- You can override repositories using `Statamic::repository()` which stops service provider load order being a factor.
- The entry repository uses a container binding for the query builder to make extending simpler.
- Added a query builder contract which the parser will check for instead of a concrete class.
- The Eloquent query builder is more consistent with other query builder classes.
- Taxonomy related entry query builder methods have been extracted into a trait to ease reusability.
- Improve performance related to noticing collection YAML file changes. [#2572](https://github.com/statamic/cms/issues/2572)
- Portuguese, Danish, and German translations have been updated. [#2583](https://github.com/statamic/cms/issues/2583) [#2587](https://github.com/statamic/cms/issues/2587) [#2588](https://github.com/statamic/cms/issues/2588)

### What's fixed
- Fix handling of taxonomy routes when they have multiple words. [#2273](https://github.com/statamic/cms/issues/2273)
- Setting `create: false` on a `terms` field will actually prevent you from being able to enter new terms. [#2453](https://github.com/statamic/cms/issues/2453)
- Prevent seeing validation rules multiple times times. [#2582](https://github.com/statamic/cms/issues/2582)
- If you have permission to view form submissions, you have permission to export them. [#2577](https://github.com/statamic/cms/issues/2577)
- The unique slug validation rule works when your entry IDs are integers.
- Pages can define entries by passing integer IDs, instead of just strings (UUIDs).



## 3.0.14 (2020-09-30)

### What's improved
- Prevent the asset browser's bulk action toolbar pushing everything down in grid mode.
- You can define a fieldset's handle when creating it. [#1717](https://github.com/statamic/cms/issues/1717)
- Added a `down` method to the auth migration. [#2546](https://github.com/statamic/cms/issues/2546)
- Increase performance of blueprint lookups. [#2552](https://github.com/statamic/cms/issues/2552)
- Entry and Term static cache URLs will be invalidated when they're deleted. [#2393](https://github.com/statamic/cms/issues/2393)
- Fix the listings' "check all" checkbox position.
- The `user:forgot_password_form` tag plays nicer with other forms on the page.
- A bunch of translations have been updated.

### What's fixed
- Stop forcing the title field to the start. [#2536](https://github.com/statamic/cms/issues/2536)
- Fix position of Bard toolbar inside a Stack. [#1911](https://github.com/statamic/cms/issues/1911)
- The translator tool will no longer null out nested arrays. [#2544](https://github.com/statamic/cms/issues/2544)
- Fixed the `success` variable on the `user:forgot_password_form` tag. [#1777](https://github.com/statamic/cms/issues/1777)
- Fixed the `mount` variable in routes sometimes doubling up or being for the wrong site. [#2569](https://github.com/statamic/cms/issues/2569)
- Match the "discovered addon" color to Laravel's "discovered package" color in the `statamic:install` output.



## 3.0.13 (2020-09-25)

### What's new
- The partial tag now supports [slots](https://statamic.dev/tags/partial#slots).

### What's improved
- The preview area of the asset editor has been improved for SVGs.
- The get_content tag has been given a little performance boost.
- French translations have been updated. [#2504](https://github.com/statamic/cms/issues/2504)
- Improve the UX of defining field conditions.

### What's fixed
- Status icons update when saving entries without needing to refresh. [#1822](https://github.com/statamic/cms/issues/1822)
- Fixed entries in a structured collection (i.e. pages) ignoring content protection. [#2526](https://github.com/statamic/cms/issues/2526)
- A markdown field with no value will be treated that way, rather than as an empty string. [#2503](https://github.com/statamic/cms/issues/2503)
- Actions with redirects now actually redirect. [#1946](https://github.com/statamic/cms/issues/1946)
- Action confirmation modals remain open on failures. [#1576](https://github.com/statamic/cms/issues/1576)
- Bard will now render strikethrough elements. [#2517](https://github.com/statamic/cms/issues/2517)
- Bumped html-to-prosemirror and prosemirror-to-html packages.
- Bumped lodash version [#2089](https://github.com/statamic/cms/issues/2089)



## 3.0.12 (2020-09-22)

### What's improved
- Added labels to scaffolding checkboxes. [#2488](https://github.com/statamic/cms/issues/2488)
- French and Portuguese translations have been updated. [#2493](https://github.com/statamic/cms/issues/2493) [#2474](https://github.com/statamic/cms/issues/2474)
- Yo dawg, I heard you like HTML, so the HTML fieldtype gets an HTML field so you can write HTML to display as HTML.

### What's fixed
- Removed the handle field in the navigation edit form. [#1959](https://github.com/statamic/cms/issues/1959)
- Fixed the missing icons when you add new fields. [#1959](https://github.com/statamic/cms/issues/1959)
- Long links in Bard get wrapped. [#1814](https://github.com/statamic/cms/issues/1814)
- Asset upload instructions actually explain asset uploads. [#1686](https://github.com/statamic/cms/issues/1686)
- Invalid dates no longer cause an error. [#2038](https://github.com/statamic/cms/issues/2038)
- SVGs get rendered in the asset editor modal. [#2484](https://github.com/statamic/cms/issues/2484)
- Fixed some breadcrumb links. [#2475](https://github.com/statamic/cms/issues/2475)
- The YAML fieldtype is now actually read only when it needs to be, instead of just saying it is. [#2082](https://github.com/statamic/cms/issues/2082)
- Upgraded the Pickr library, which stops the color fieldtype dropping off the page. [#2110](https://github.com/statamic/cms/issues/2110)
- The Revealer fieldtype's label is hidden inside Replicator. [#2468](https://github.com/statamic/cms/issues/2468)
- The `has` method on data classes like entries will return `true` if it has a value of `false` or `null`.
- The submission class sets its data and supplements properties to collections.



## 3.0.11 (2020-09-21)

### What's new
- Ability to remove a blueprint section programmatically. [#2491](https://github.com/statamic/cms/issues/2491)
- You can pass a variable into the `nav` tag's `from` parameter and it will make sure it has a slash, allowing you to do `:from="segment_1"`.

### What's fixed
- Fixed a protection related error on taxonomy URLs. [#2472](https://github.com/statamic/cms/issues/2472) [#2481](https://github.com/statamic/cms/issues/2481)
- Relationship tags filter out invalid IDs when augmenting. [#1752](https://github.com/statamic/cms/issues/1752)
- The `nav:breadcrumbs` tag supports multi-site. [#1807](https://github.com/statamic/cms/issues/1807) [#2487](https://github.com/statamic/cms/issues/2487)
- Prevent `nav from="/"` returning nothing. [#1683](https://github.com/statamic/cms/issues/1683) [#1542](https://github.com/statamic/cms/issues/1542)
- Fixed pluralisation issue. [#1695](https://github.com/statamic/cms/issues/1695)
- Fixed an error when adding a Bard set. [#1718](https://github.com/statamic/cms/issues/1718)
- Entries' `order` variables are available in templates.



## 3.0.10 (2020-09-18)

### What's improved
- German, French, and Portuguese translations have been updated. [#2445](https://github.com/statamic/cms/issues/2445) [#2444](https://github.com/statamic/cms/issues/2444) [#2458](https://github.com/statamic/cms/issues/2458)
- When an asset search returns no results it says "No results" instead of "This container is empty".
- Asset container handle are generated using snake_case as you type the title.
- The "and" the sentence_list modifier is translated. [#2463](https://github.com/statamic/cms/issues/2463)

### What's fixed
- Actions that don't want to be confirmed... won't be. [#1497](https://github.com/statamic/cms/issues/1497) [#2446](https://github.com/statamic/cms/issues/2446)
- Assets can be searched in grid mode. [#2318](https://github.com/statamic/cms/issues/2318) [#2442](https://github.com/statamic/cms/issues/2442)
- User avatars can be output in templates. [#2017](https://github.com/statamic/cms/issues/2017)
- The glide:generate tag uses the appropriate generation methods.
- Resolved an error in a taxonomy term listing when using a terms field on another term. [#2307](https://github.com/statamic/cms/issues/2307)
- Fix an issue where the sort modifier would output nothing. [#2450](https://github.com/statamic/cms/issues/2450)
- Prevent the tree from disappearing when switching from list view. [#2408](https://github.com/statamic/cms/issues/2408)

### What's removed
- "Angle brackets can now be used in modifiers" from 3.0.9 has been reverted for now. [#2022](https://github.com/statamic/cms/issues/2022)



## 3.0.9 (2020-09-16)

### What's new
- Antlers now supports [dynamic array access](https://statamic.dev/antlers#dynamic-access) with a brand new (to Antlers) square bracket syntax. [#1983](https://github.com/statamic/cms/issues/1983) (thanks [@morhi](https://github.com/morhi)!)
- The cache tag can be now disabled. [#2328](https://github.com/statamic/cms/issues/2328)
- You can now set a separate database connection for users. [#2416](https://github.com/statamic/cms/issues/2416)
- Form emails now have full access to all global variables. [#2411](https://github.com/statamic/cms/issues/2411)
- Form fields in templates get placeholder attributes. [#2354](https://github.com/statamic/cms/issues/2354)

### What's improved
- The Spanish, Dutch, and French translations have been updated. [#2440](https://github.com/statamic/cms/issues/2440), [#2435](https://github.com/statamic/cms/issues/2435), [#2434](https://github.com/statamic/cms/issues/2434)
- When creating a field, the fieldtype title is used instead of uppercasing the handle. [#1662](https://github.com/statamic/cms/issues/1662)
- Improved the asset uploader drop zone. [#2358](https://github.com/statamic/cms/issues/2358)
- You now get a more helpful exception when using a non-existent collection in the entries fieldtype. [#2422](https://github.com/statamic/cms/issues/2422)
- We now prevent options from showing in the collection listing dropdown if you don't have permission to do the things. [#2412](https://github.com/statamic/cms/issues/2412)
- The Mail config utility area now looks better. [#2380](https://github.com/statamic/cms/issues/2380)

### What's fixed
- Fixed a password reset related error. [#1973](https://github.com/statamic/cms/issues/1973)
- Angle brackets can now be used in modifiers. [#2022](https://github.com/statamic/cms/issues/2022)
- The Markdown fieldtype's dark mode preview text is no longer dark on dark. {insert another Tom Haverford reference} [#2185](https://github.com/statamic/cms/issues/2185)
- Bard's fixed toolbar is now shown when fullscreen and source are disabled, as you'd expect. [#2280](https://github.com/statamic/cms/issues/2280)
- Fixed the asset rename warning translation. [#2329](https://github.com/statamic/cms/issues/2329)
- Fixed the "Pro Mode" text in the Getting Started widget. [#2433](https://github.com/statamic/cms/issues/2433)
- Prevent an error on the entry list when you reference a non-existent user. [#2410](https://github.com/statamic/cms/issues/2410)
- Passing a zero into a tag parameter that expects a number will now use the zero instead of falling back to a one. Weird one. Or weird zero I guess.


## 3.0.8 (2020-09-15)

### What's new
- The Save/Publish button now supports "After Saving" options! You can choose to go to back to the listing, stay and edit, or create another and it will remember your last chosen option next time. [#675](https://github.com/statamic/cms/issues/675)

### What's improved
- The Getting Started widget now explains Pro Mode, and no longer references the beta. [#2402](https://github.com/statamic/cms/issues/2402)
- The French and German translations have been updated.
- The Select field now supports **max items**. [#1771](https://github.com/statamic/cms/issues/1771)
- The Range field has a smarter, configurable default that accounts for the `step` option. [#2328](https://github.com/statamic/cms/issues/2328)
- The Replicator field now looks better when underneath a Section field. [#2375](https://github.com/statamic/cms/issues/2375)

### What's fixed
- Bard's floating toolbar no longer keeps the table icons in the dark. Dark mode is one thing, but dark on dark is Tom Haverford-level silly. [#2189](https://github.com/statamic/cms/issues/2189)
- Bard's overaggressive focus outlines on Safari have been surgically removed. [#2188](https://github.com/statamic/cms/issues/2188)
- The publish sidebar will no longer collapse like a bully shoving a skinny kid into their locker.
- Section fieldtypes are no longer included in listings. [#2425](https://github.com/statamic/cms/issues/2425)
- Global search shows the collection/taxonomy name again. Sorry about that regression — at least it was cosmetic! [#2332](https://github.com/statamic/cms/issues/2332)




## 3.0.7 (2020-09-08)

### What's fixed
- Fix more instances of [#2369](https://github.com/statamic/cms/issues/2369)
- The scope modifier supports collections, not just arrays.
- Pagination in tags now re-keys the values. Fixes an issue where you might get no results when you aren't on the first page.



## v3.0.6 (2020-09-07)

### What's new
- Improved multisite Glide support. [#2379](https://github.com/statamic/cms/issues/2379)
- Added a GlideImageGenerated event. [#2160](https://github.com/statamic/cms/issues/2160)
- The Glide tag will return the item's original URL if it's not resizable (like an svg). [#2122](https://github.com/statamic/cms/issues/2122)

### What's fixed
- Fixed more of that issue from 3.0.4. [#2369](https://github.com/statamic/cms/issues/2369)
- Adjust the margin in the section fieldtype. [#2154](https://github.com/statamic/cms/issues/2154)
- Fix an issue where using a modifier on an array of augmentables (e.g. entries or assets), nothing would be output.


## v3.0.5 (2020-09-04)

### What's fixed
- Fix an issue introduced in 3.0.4 where using a Collection would cause an error.



## v3.0.4 (2020-09-04)

### What's new
- Revamped the validation builder you see when editing a field in a Blueprint or Fieldset.
- The `trans` tag accepts a `locale` parameter if you want to be explicit, just like the `trans()` helper.

### What's fixed
- The table fieldtype is usable inside Replicator. [#1447](https://github.com/statamic/cms/issues/1447)
- The search results tag will now filter results by the current site by default. [#2343](https://github.com/statamic/cms/issues/2343)
- It'll also filter by published results by default. [#2268](https://github.com/statamic/cms/issues/2268)
- Tag pairs using the `scope` modifier have access to cascading variables. [#1550](https://github.com/statamic/cms/issues/1550)
- Using the `where` modifier no longer removes access to cascading variables. [#2224](https://github.com/statamic/cms/issues/2224)
- Fix error when using the `scope` modifier on a Grid fieldtype. [#2250](https://github.com/statamic/cms/issues/2250)



## v3.0.3 (2020-09-02)

### What's new
- Bard now has an option to always show the "Add Set" button.

### What's improved
- Widespread accessibility improvements through `aria` attributes and matching form labels+IDs
- The Array fieldtype is now full width by default. It makes it look better more of the time. [#2315](https://github.com/statamic/cms/issues/2315)
- Filter badges are no longer forced to lowercase for selfish aesthetic purposes. There are many legitimate cases for case sensitivity. [#2219](https://github.com/statamic/cms/issues/2219)
- A bunch of form improvements. Fields are loopable, values are augmented like in entries, submission index and show views are prettier, and more. [#2326](https://github.com/statamic/cms/pull/2326)

### What's fixed
- The link tag now properly prefixes URLs with the current site base url. [#2317](https://github.com/statamic/cms/issues/2317)
- Super long Select field values no longer spill out of the box like when you have too much spaghetti in your back pocket and sit down. 🍝 [#2324](https://github.com/statamic/cms/issues/2324)
- Non-reorderable Grid rows can now be deleted, as one would expect. [#2306](https://github.com/statamic/cms/issues/2306)
- A global variable named `title` will be used in templates, rather than the title of the set itself. [#2329](https://github.com/statamic/cms/issues/2329)
- PHP files can no longer be uploaded to asset containers.

## v3.0.2 (2020-08-27)

### What's new
- Parent field is localizable by default. [#2211](https://github.com/statamic/cms/issues/2211)
- Site selector when reordering entries.

### What's fixed
- Prevent overwriting the entry variable. Prevents title, slug, parent, etc from incorrectly falling back to the root value. [#2211](https://github.com/statamic/cms/issues/2211)
- Fix a "does not exist in structure" error when localizing a page. [#2176](https://github.com/statamic/cms/issues/2176)
- The "Visit URL" button is updated when you change sites, or update the slug. [#1864](https://github.com/statamic/cms/issues/1864)
- Fix an error when switching sites when creating an entry. [#2261](https://github.com/statamic/cms/issues/2261)
- Fix entry reordering when using multiple sites. [#1869](https://github.com/statamic/cms/issues/1869)
- Fix select fieldtype not rendering when you have numeric options/values. [#2302](https://github.com/statamic/cms/issues/2302)
- The `wrap` modifier only wraps if there's something to wrap. [#2299](https://github.com/statamic/cms/issues/2299)
- Fix missing breadcrumb. [#2236](https://github.com/statamic/cms/issues/2236)
- Section fieldtype shouldn't be localizable. [#2236](https://github.com/statamic/cms/issues/2236)
- Fix facade IDE typehint [#2297](https://github.com/statamic/cms/issues/2297)
- Adjust contrast on some UI elements.

## v3.0.1 (2020-08-26)

### What's new
- Localizable field toggle. [#2045](https://github.com/statamic/cms/issues/2045)
- The `form` tags get a `submission_created` boolean. [#2285](https://github.com/statamic/cms/issues/2285)
- The `template` fieldtype will ignore views in the `partials` directory when `hide_partials` is enabled. [#2249](https://github.com/statamic/cms/issues/2249)
- The "first child" option is only in `link` fieldtypes if the entry is in a structured collection. [#2209](https://github.com/statamic/cms/issues/2209)
- A Blueprint's `parent` will be the Collection/Taxonomy when creating an Entry/Term.
- Collection view mode button tooltips. [#2241](https://github.com/statamic/cms/issues/2241)
- PHP short tags will be sanitized in Antlers templates.

### What's fixed
- Vuex store gets the site when creating entries. [#2237](https://github.com/statamic/cms/issues/2237)
- Entry locale defaults to the default site. [#2275](https://github.com/statamic/cms/issues/2275)
- Entry inherits its layout from an origin entry, if one exists. [#1830](https://github.com/statamic/cms/issues/1830)
- Global site selector is scrollable. [#1838](https://github.com/statamic/cms/issues/1838)
- Rogue closing tag removed. [#2253](https://github.com/statamic/cms/issues/2253)
- The `FormSubmitted` event gets a `submission` property. [#2271](https://github.com/statamic/cms/issues/2271)
- Images are inline in Replicator previews. [#2267](https://github.com/statamic/cms/issues/2267)
- Addon thumbnail alignment. [#2272](https://github.com/statamic/cms/issues/2272)
- Simplify how our custom cache store creates paths. Fixes a Windows pathing issue. [#952](https://github.com/statamic/cms/issues/952)
- Fix shrunken toggle. [#2170](https://github.com/statamic/cms/issues/2170)
- Translations. [#2282](https://github.com/statamic/cms/issues/2282) [#2256](https://github.com/statamic/cms/issues/2256)



## v3.0.0 (2020-08-19)

### Statamic 3 is Official! 🎉
The day has finally come. Statamic 3 is out of beta and into the wild!

**Learn more in our [launch announcement](https://statamic.com/blog/statamic-3-launch-announcement)**<|MERGE_RESOLUTION|>--- conflicted
+++ resolved
@@ -1,6 +1,5 @@
 # Release Notes
 
-<<<<<<< HEAD
 ## 3.3.0-beta.4 (2022-03-03)
 
 ### What's new
@@ -72,7 +71,9 @@
 - `$item->augmentedValue()`, `toAugmentedCollection()`, and `toAugmentedArray()` will always return `Value` instances. [#5302](https://github.com/statamic/cms/issues/5302) by @jasonvarga
 - Form submission data will always be an unfiltered Collection. [#5230](https://github.com/statamic/cms/issues/5230) by @jasonvarga
 - AssetContainer, Collection, Form, and Taxonomy's `toArray` methods return different data. [#5186](https://github.com/statamic/cms/issues/5186) by @jasonvarga
-=======
+
+
+
 ## 3.2.36 (2022-03-04)
 
 ### What's new
@@ -82,7 +83,6 @@
 ### What's fixed
 - Namespaced translation methods [#5144](https://github.com/statamic/cms/issues/5144) by @jasonvarga
 - The `range` fieldtype will save integers. [#5391](https://github.com/statamic/cms/issues/5391) by @jackmcdade
->>>>>>> 59955b01
 
 
 
