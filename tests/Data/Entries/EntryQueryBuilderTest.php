<?php

namespace Tests\Data\Entries;

use Facades\Tests\Factories\EntryFactory;
use Statamic\Facades\Collection;
use Statamic\Facades\Entry;
use Statamic\Facades\Site;
use Tests\PreventSavingStacheItemsToDisk;
use Tests\TestCase;

class EntryQueryBuilderTest extends TestCase
{
    use PreventSavingStacheItemsToDisk;

    private function createDummyCollectionAndEntries()
    {
        Collection::make('posts')->save();

        EntryFactory::id('1')->slug('post-1')->collection('posts')->data(['title' => 'Post 1', 'author' => 'John Doe'])->create();
        $entry = EntryFactory::id('2')->slug('post-2')->collection('posts')->data(['title' => 'Post 2', 'author' => 'John Doe'])->create();
        EntryFactory::id('3')->slug('post-3')->collection('posts')->data(['title' => 'Post 3', 'author' => 'John Doe'])->create();

        return $entry;
    }

    /** @test **/
    public function entry_is_found_within_all_created_entries_using_entry_facade_with_find_method()
    {
        $searchedEntry = $this->createDummyCollectionAndEntries();
        $retrievedEntry = Entry::query()->find($searchedEntry->id());

        $this->assertSame($searchedEntry, $retrievedEntry);
    }

    /** @test **/
    public function entry_is_found_within_all_created_entries_and_select_query_columns_are_set_using_entry_facade_with_find_method_with_columns_param()
    {
        $searchedEntry = $this->createDummyCollectionAndEntries();
        $columns = ['title'];
        $retrievedEntry = Entry::query()->find($searchedEntry->id(), $columns);

        $this->assertSame($searchedEntry, $retrievedEntry);
        $this->assertSame($retrievedEntry->selectedQueryColumns(), $columns);
    }

    /** @test **/
    public function entries_are_found_using_or_where()
    {
        $this->createDummyCollectionAndEntries();

        $entries = Entry::query()->where('title', 'Post 1')->orWhere('title', 'Post 3')->get();

        $this->assertCount(2, $entries);
        $this->assertEquals(['Post 1', 'Post 3'], $entries->map->title->all());
    }

    /** @test **/
    public function entries_are_found_using_or_where_in()
    {
        EntryFactory::id('1')->slug('post-1')->collection('posts')->data(['title' => 'Post 1'])->create();
        EntryFactory::id('2')->slug('post-2')->collection('posts')->data(['title' => 'Post 2'])->create();
        EntryFactory::id('3')->slug('post-3')->collection('posts')->data(['title' => 'Post 3'])->create();
        EntryFactory::id('4')->slug('post-4')->collection('posts')->data(['title' => 'Post 4'])->create();
        EntryFactory::id('5')->slug('post-5')->collection('posts')->data(['title' => 'Post 5'])->create();

        $entries = Entry::query()->whereIn('title', ['Post 1', 'Post 2'])->orWhereIn('title', ['Post 1', 'Post 4', 'Post 5'])->get();

        $this->assertCount(4, $entries);
        $this->assertEquals(['Post 1', 'Post 2', 'Post 4', 'Post 5'], $entries->map->title->all());
    }

    /** @test **/
    public function entries_are_found_using_or_where_not_in()
    {
        EntryFactory::id('1')->slug('post-1')->collection('posts')->data(['title' => 'Post 1'])->create();
        EntryFactory::id('2')->slug('post-2')->collection('posts')->data(['title' => 'Post 2'])->create();
        EntryFactory::id('3')->slug('post-3')->collection('posts')->data(['title' => 'Post 3'])->create();
        EntryFactory::id('4')->slug('post-4')->collection('posts')->data(['title' => 'Post 4'])->create();
        EntryFactory::id('5')->slug('post-5')->collection('posts')->data(['title' => 'Post 5'])->create();

        $entries = Entry::query()->whereNotIn('title', ['Post 1', 'Post 2'])->orWhereNotIn('title', ['Post 1', 'Post 5'])->get();

        $this->assertCount(2, $entries);
        $this->assertEquals(['Post 3', 'Post 4'], $entries->map->title->all());
    }

    /** @test **/
    public function entries_are_found_using_where_null()
    {
        EntryFactory::id('1')->slug('post-1')->collection('posts')->data(['title' => 'Post 1', 'text' => 'Text 1'])->create();
        EntryFactory::id('2')->slug('post-2')->collection('posts')->data(['title' => 'Post 2', 'text' => 'Text 2'])->create();
        EntryFactory::id('3')->slug('post-3')->collection('posts')->data(['title' => 'Post 3'])->create();
        EntryFactory::id('4')->slug('post-4')->collection('posts')->data(['title' => 'Post 4', 'text' => 'Text 4'])->create();
        EntryFactory::id('5')->slug('post-5')->collection('posts')->data(['title' => 'Post 5'])->create();

        $entries = Entry::query()->whereNull('text')->get();

        $this->assertCount(2, $entries);
        $this->assertEquals(['Post 3', 'Post 5'], $entries->map->title->all());
    }

    /** @test **/
    public function entries_are_found_using_where_not_null()
    {
        EntryFactory::id('1')->slug('post-1')->collection('posts')->data(['title' => 'Post 1', 'text' => 'Text 1'])->create();
        EntryFactory::id('2')->slug('post-2')->collection('posts')->data(['title' => 'Post 2', 'text' => 'Text 2'])->create();
        EntryFactory::id('3')->slug('post-3')->collection('posts')->data(['title' => 'Post 3'])->create();
        EntryFactory::id('4')->slug('post-4')->collection('posts')->data(['title' => 'Post 4', 'text' => 'Text 4'])->create();
        EntryFactory::id('5')->slug('post-5')->collection('posts')->data(['title' => 'Post 5'])->create();

        $entries = Entry::query()->whereNotNull('text')->get();

        $this->assertCount(3, $entries);
        $this->assertEquals(['Post 1', 'Post 2', 'Post 4'], $entries->map->title->all());
    }

    /** @test **/
    public function entries_are_found_using_or_where_null()
    {
        EntryFactory::id('1')->slug('post-1')->collection('posts')->data(['title' => 'Post 1', 'text' => 'Text 1', 'content' => 'Content 1'])->create();
        EntryFactory::id('2')->slug('post-2')->collection('posts')->data(['title' => 'Post 2', 'text' => 'Text 2'])->create();
        EntryFactory::id('3')->slug('post-3')->collection('posts')->data(['title' => 'Post 3', 'content' => 'Content 1'])->create();
        EntryFactory::id('4')->slug('post-4')->collection('posts')->data(['title' => 'Post 4', 'text' => 'Text 4'])->create();
        EntryFactory::id('5')->slug('post-5')->collection('posts')->data(['title' => 'Post 5'])->create();

        $entries = Entry::query()->whereNull('text')->orWhereNull('content')->get();

        $this->assertCount(4, $entries);
        $this->assertEquals(['Post 3', 'Post 5', 'Post 2', 'Post 4'], $entries->map->title->all());
    }

    /** @test **/
    public function entries_are_found_using_or_where_not_null()
    {
        EntryFactory::id('1')->slug('post-1')->collection('posts')->data(['title' => 'Post 1', 'text' => 'Text 1', 'content' => 'Content 1'])->create();
        EntryFactory::id('2')->slug('post-2')->collection('posts')->data(['title' => 'Post 2', 'text' => 'Text 2'])->create();
        EntryFactory::id('3')->slug('post-3')->collection('posts')->data(['title' => 'Post 3', 'content' => 'Content 1'])->create();
        EntryFactory::id('4')->slug('post-4')->collection('posts')->data(['title' => 'Post 4', 'text' => 'Text 4'])->create();
        EntryFactory::id('5')->slug('post-5')->collection('posts')->data(['title' => 'Post 5'])->create();

        $entries = Entry::query()->whereNotNull('content')->orWhereNotNull('text')->get();

        $this->assertCount(4, $entries);
        $this->assertEquals(['Post 1', 'Post 3', 'Post 2', 'Post 4'], $entries->map->title->all());
    }

    /** @test **/
    public function entries_are_found_using_where_column()
    {
        EntryFactory::id('1')->slug('post-1')->collection('posts')->data(['title' => 'Post 1', 'other_title' => 'Not Post 1'])->create();
        EntryFactory::id('2')->slug('post-2')->collection('posts')->data(['title' => 'Post 2', 'other_title' => 'Not Post 2'])->create();
        EntryFactory::id('3')->slug('post-3')->collection('posts')->data(['title' => 'Post 3', 'other_title' => 'Post 3'])->create();
        EntryFactory::id('4')->slug('post-4')->collection('posts')->data(['title' => 'Post 4', 'other_title' => 'Post 4'])->create();
        EntryFactory::id('5')->slug('post-5')->collection('posts')->data(['title' => 'Post 5', 'other_title' => 'Not Post 5'])->create();

        $entries = Entry::query()->whereColumn('title', 'other_title')->get();

        $this->assertCount(2, $entries);
        $this->assertEquals(['Post 3', 'Post 4'], $entries->map->title->all());

        $entries = Entry::query()->whereColumn('title', '!=', 'other_title')->get();

        $this->assertCount(3, $entries);
        $this->assertEquals(['Post 1', 'Post 2', 'Post 5'], $entries->map->title->all());
    }

    /** @test **/
    public function entries_are_found_using_nested_where()
    {
        EntryFactory::id('1')->slug('post-1')->collection('posts')->data(['title' => 'Post 1'])->create();
        EntryFactory::id('2')->slug('post-2')->collection('posts')->data(['title' => 'Post 2'])->create();
        EntryFactory::id('3')->slug('post-3')->collection('posts')->data(['title' => 'Post 3'])->create();
        EntryFactory::id('4')->slug('post-4')->collection('posts')->data(['title' => 'Post 4'])->create();
        EntryFactory::id('5')->slug('post-5')->collection('posts')->data(['title' => 'Post 5'])->create();
        EntryFactory::id('6')->slug('post-6')->collection('posts')->data(['title' => 'Post 6'])->create();

        $entries = Entry::query()
            ->where(function ($query) {
                $query->where('title', 'Post 1');
            })
            ->orWhere(function ($query) {
                $query->where('title', 'Post 3')->orWhere('title', 'Post 4');
            })
            ->orWhere('title', 'Post 6')
            ->get();

        $this->assertCount(4, $entries);
        $this->assertEquals(['1', '3', '4', '6'], $entries->map->id()->all());
    }

    /** @test **/
    public function entries_are_found_using_nested_where_in()
    {
        EntryFactory::id('1')->slug('post-1')->collection('posts')->data(['title' => 'Post 1'])->create();
        EntryFactory::id('2')->slug('post-2')->collection('posts')->data(['title' => 'Post 2'])->create();
        EntryFactory::id('3')->slug('post-3')->collection('posts')->data(['title' => 'Post 3'])->create();
        EntryFactory::id('4')->slug('post-4')->collection('posts')->data(['title' => 'Post 4'])->create();
        EntryFactory::id('5')->slug('post-5')->collection('posts')->data(['title' => 'Post 5'])->create();
        EntryFactory::id('6')->slug('post-6')->collection('posts')->data(['title' => 'Post 6'])->create();
        EntryFactory::id('7')->slug('post-7')->collection('posts')->data(['title' => 'Post 7'])->create();
        EntryFactory::id('8')->slug('post-8')->collection('posts')->data(['title' => 'Post 8'])->create();
        EntryFactory::id('9')->slug('post-9')->collection('posts')->data(['title' => 'Post 9'])->create();

        $entries = Entry::query()
            ->where(function ($query) {
                $query->whereIn('title', ['Post 1', 'Post 2']);
            })
            ->orWhere(function ($query) {
                $query->where('title', 'Post 4')->orWhereIn('title', ['Post 6', 'Post 7']);
            })
            ->orWhere('title', 'Post 9')
            ->get();

        $this->assertCount(6, $entries);
        $this->assertEquals(['1', '2', '4', '6', '7', '9'], $entries->map->id()->all());
    }

    /** @test **/
    public function entries_are_found_using_where_between()
    {
        EntryFactory::id('1')->slug('post-1')->collection('posts')->data(['title' => 'Post 1', 'number_field' => 8])->create();
        EntryFactory::id('2')->slug('post-2')->collection('posts')->data(['title' => 'Post 2', 'number_field' => 9])->create();
        EntryFactory::id('3')->slug('post-3')->collection('posts')->data(['title' => 'Post 3', 'number_field' => 10])->create();
        EntryFactory::id('4')->slug('post-4')->collection('posts')->data(['title' => 'Post 4', 'number_field' => 11])->create();
        EntryFactory::id('5')->slug('post-5')->collection('posts')->data(['title' => 'Post 5', 'number_field' => 12])->create();

        $entries = Entry::query()->whereBetween('number_field', [9, 11])->get();

        $this->assertCount(3, $entries);
        $this->assertEquals(['Post 2', 'Post 3', 'Post 4'], $entries->map->title->all());
    }

    /** @test **/
    public function entries_are_found_using_where_not_between()
    {
        EntryFactory::id('1')->slug('post-1')->collection('posts')->data(['title' => 'Post 1', 'number_field' => 8])->create();
        EntryFactory::id('2')->slug('post-2')->collection('posts')->data(['title' => 'Post 2', 'number_field' => 9])->create();
        EntryFactory::id('3')->slug('post-3')->collection('posts')->data(['title' => 'Post 3', 'number_field' => 10])->create();
        EntryFactory::id('4')->slug('post-4')->collection('posts')->data(['title' => 'Post 4', 'number_field' => 11])->create();
        EntryFactory::id('5')->slug('post-5')->collection('posts')->data(['title' => 'Post 5', 'number_field' => 12])->create();

        $entries = Entry::query()->whereNotBetween('number_field', [9, 11])->get();

        $this->assertCount(2, $entries);
        $this->assertEquals(['Post 1', 'Post 5'], $entries->map->title->all());
    }

    /** @test **/
    public function entries_are_found_using_or_where_between()
    {
        EntryFactory::id('1')->slug('post-1')->collection('posts')->data(['title' => 'Post 1', 'number_field' => 8])->create();
        EntryFactory::id('2')->slug('post-2')->collection('posts')->data(['title' => 'Post 2', 'number_field' => 9])->create();
        EntryFactory::id('3')->slug('post-3')->collection('posts')->data(['title' => 'Post 3', 'number_field' => 10])->create();
        EntryFactory::id('4')->slug('post-4')->collection('posts')->data(['title' => 'Post 4', 'number_field' => 11])->create();
        EntryFactory::id('5')->slug('post-5')->collection('posts')->data(['title' => 'Post 5', 'number_field' => 12])->create();

        $entries = Entry::query()->whereBetween('number_field', [9, 10])->orWhereBetween('number_field', [11, 12])->get();

        $this->assertCount(4, $entries);
        $this->assertEquals(['Post 2', 'Post 3', 'Post 4', 'Post 5'], $entries->map->title->all());
    }

    /** @test **/
    public function entries_are_found_using_or_where_not_between()
    {
        EntryFactory::id('1')->slug('post-1')->collection('posts')->data(['title' => 'Post 1', 'number_field' => 8])->create();
        EntryFactory::id('2')->slug('post-2')->collection('posts')->data(['title' => 'Post 2', 'number_field' => 9])->create();
        EntryFactory::id('3')->slug('post-3')->collection('posts')->data(['title' => 'Post 3', 'number_field' => 10])->create();
        EntryFactory::id('4')->slug('post-4')->collection('posts')->data(['title' => 'Post 4', 'number_field' => 11])->create();
        EntryFactory::id('5')->slug('post-5')->collection('posts')->data(['title' => 'Post 5', 'number_field' => 12])->create();

        $entries = Entry::query()->where('slug', 'post-5')->orWhereNotBetween('number_field', [10, 12])->get();

        $this->assertCount(3, $entries);
        $this->assertEquals(['Post 5', 'Post 1', 'Post 2'], $entries->map->title->all());
    }

    /** @test **/
    public function entries_are_found_using_array_of_wheres()
    {
        EntryFactory::id('1')->slug('post-1')->collection('posts')->data(['title' => 'Post 1', 'content' => 'Test'])->create();
        EntryFactory::id('2')->slug('post-2')->collection('posts')->data(['title' => 'Post 2', 'content' => 'Test two'])->create();
        EntryFactory::id('3')->slug('post-3')->collection('posts')->data(['title' => 'Post 3', 'content' => 'Test'])->create();
        EntryFactory::id('4')->slug('post-4')->collection('posts')->data(['title' => 'Post 4', 'content' => 'Test two'])->create();
        EntryFactory::id('5')->slug('post-5')->collection('posts')->data(['title' => 'Post 5', 'content' => 'Test'])->create();
        EntryFactory::id('6')->slug('post-6')->collection('posts')->data(['title' => 'Post 6', 'content' => 'Test two'])->create();

        $entries = Entry::query()
            ->where([
                'content' => 'Test',
                ['title', '<>', 'Post 1'],
            ])
            ->get();

        $this->assertCount(2, $entries);
        $this->assertEquals(['3', '5'], $entries->map->id()->all());
    }

    /** @test **/
    public function entries_are_found_using_where_with_json_value()
    {
        EntryFactory::id('1')->slug('post-1')->collection('posts')->data(['title' => 'Post 1', 'content' => ['value' => 1]])->create();
        EntryFactory::id('2')->slug('post-2')->collection('posts')->data(['title' => 'Post 2', 'content' => ['value' => 2]])->create();
        EntryFactory::id('3')->slug('post-3')->collection('posts')->data(['title' => 'Post 3', 'content' => ['value' => 3]])->create();
        EntryFactory::id('4')->slug('post-4')->collection('posts')->data(['title' => 'Post 4', 'content' => ['value' => 2]])->create();
        EntryFactory::id('5')->slug('post-5')->collection('posts')->data(['title' => 'Post 5', 'content' => ['value' => 1]])->create();
        // the following two entries use scalars for the content field to test that they get successfully ignored.
        EntryFactory::id('6')->slug('post-6')->collection('posts')->data(['title' => 'Post 6', 'content' => 'string'])->create();
        EntryFactory::id('7')->slug('post-7')->collection('posts')->data(['title' => 'Post 7', 'content' => 123])->create();

        $entries = Entry::query()->where('content->value', 1)->get();

        $this->assertCount(2, $entries);
        $this->assertEquals(['Post 1', 'Post 5'], $entries->map->title->all());

        $entries = Entry::query()->where('content->value', '<>', 1)->get();

        $this->assertCount(5, $entries);
        $this->assertEquals(['Post 2', 'Post 3', 'Post 4', 'Post 6', 'Post 7'], $entries->map->title->all());
    }

<<<<<<< HEAD
    /** @test */
    public function it_substitutes_entries_by_id()
    {
        Collection::make('posts')->routes('/posts/{slug}')->save();
        EntryFactory::id('1')->slug('post-1')->collection('posts')->data(['title' => 'Post 1'])->create();
        EntryFactory::id('2')->slug('post-2')->collection('posts')->data(['title' => 'Post 2'])->create();
        EntryFactory::id('3')->slug('post-3')->collection('posts')->data(['title' => 'Post 3'])->create();

        $substitute = EntryFactory::id('2')->slug('replaced-post-2')->collection('posts')->data(['title' => 'Replaced Post 2'])->make();

        $found = Entry::query()->where('id', 2)->first();
        $this->assertNotNull($found);
        $this->assertNotSame($found, $substitute);

        Entry::substitute($substitute);

        $found = Entry::query()->where('id', 2)->first();
        $this->assertNotNull($found);
        $this->assertSame($found, $substitute);
    }

    /** @test */
    public function it_substitutes_entries_by_uri()
    {
        Collection::make('posts')->routes('/posts/{slug}')->save();
        EntryFactory::id('1')->slug('post-1')->collection('posts')->data(['title' => 'Post 1'])->create();
        EntryFactory::id('2')->slug('post-2')->collection('posts')->data(['title' => 'Post 2'])->create();
        EntryFactory::id('3')->slug('post-3')->collection('posts')->data(['title' => 'Post 3'])->create();

        $substitute = EntryFactory::id('2')->slug('replaced-post-2')->collection('posts')->data(['title' => 'Replaced Post 2'])->make();

        $found = Entry::findByUri('/posts/post-2');
        $this->assertNotNull($found);
        $this->assertNotSame($found, $substitute);

        $this->assertNull(Entry::findByUri('/posts/replaced-post-2'));

        Entry::substitute($substitute);

        $found = Entry::findByUri('/posts/replaced-post-2');
        $this->assertNotNull($found);
        $this->assertSame($found, $substitute);
    }

    /** @test */
    public function it_substitutes_entries_by_uri_and_site()
    {
        Site::setConfig(['sites' => [
            'en' => ['url' => 'http://localhost/', 'locale' => 'en'],
            'fr' => ['url' => 'http://localhost/fr/', 'locale' => 'fr'],
        ]]);

        Collection::make('posts')->routes('/posts/{slug}')->sites(['en', 'fr'])->save();
        EntryFactory::id('en-1')->slug('post-1')->collection('posts')->data(['title' => 'Post 1'])->locale('en')->create();
        EntryFactory::id('en-2')->slug('post-2')->collection('posts')->data(['title' => 'Post 2'])->locale('en')->create();
        EntryFactory::id('en-3')->slug('post-3')->collection('posts')->data(['title' => 'Post 3'])->locale('en')->create();
        EntryFactory::id('fr-1')->slug('post-1')->collection('posts')->data(['title' => 'Post 1'])->locale('fr')->create();
        EntryFactory::id('fr-2')->slug('post-2')->collection('posts')->data(['title' => 'Post 2'])->locale('fr')->create();
        EntryFactory::id('fr-3')->slug('post-3')->collection('posts')->data(['title' => 'Post 3'])->locale('fr')->create();

        $substituteEn = EntryFactory::id('en-2')->slug('replaced-post-2')->collection('posts')->data(['title' => 'Replaced Post 2'])->locale('en')->make();
        $substituteFr = EntryFactory::id('fr-2')->slug('replaced-post-2')->collection('posts')->data(['title' => 'Replaced Post 2'])->locale('fr')->make();

        $found = Entry::findByUri('/posts/post-2');
        $this->assertNotNull($found);
        $this->assertNotSame($found, $substituteEn);

        $found = Entry::findByUri('/posts/post-2', 'en');
        $this->assertNotNull($found);
        $this->assertNotSame($found, $substituteEn);

        $found = Entry::findByUri('/posts/post-2', 'fr');
        $this->assertNotNull($found);
        $this->assertNotSame($found, $substituteFr);

        $this->assertNull(Entry::findByUri('/posts/replaced-post-2'));
        $this->assertNull(Entry::findByUri('/posts/replaced-post-2', 'en'));
        $this->assertNull(Entry::findByUri('/posts/replaced-post-2', 'fr'));

        Entry::substitute($substituteEn);
        Entry::substitute($substituteFr);

        $found = Entry::findByUri('/posts/replaced-post-2');
        $this->assertNotNull($found);
        $this->assertSame($found, $substituteEn);

        $found = Entry::findByUri('/posts/replaced-post-2', 'en');
        $this->assertNotNull($found);
        $this->assertSame($found, $substituteEn);

        $found = Entry::findByUri('/posts/replaced-post-2', 'fr');
        $this->assertNotNull($found);
        $this->assertSame($found, $substituteFr);
=======
    /** @test **/
    public function entries_are_found_using_when()
    {
        $this->createDummyCollectionAndEntries();

        $entries = Entry::query()->when(true, function ($query) {
            $query->where('title', 'Post 1');
        })->get();

        $this->assertCount(1, $entries);
        $this->assertEquals(['Post 1'], $entries->map->title->all());

        $entries = Entry::query()->when(false, function ($query) {
            $query->where('title', 'Post 1');
        })->get();

        $this->assertCount(3, $entries);
        $this->assertEquals(['Post 1', 'Post 2', 'Post 3'], $entries->map->title->all());
    }

    /** @test **/
    public function entries_are_found_using_unless()
    {
        $this->createDummyCollectionAndEntries();

        $entries = Entry::query()->unless(true, function ($query) {
            $query->where('title', 'Post 1');
        })->get();

        $this->assertCount(3, $entries);
        $this->assertEquals(['Post 1', 'Post 2', 'Post 3'], $entries->map->title->all());

        $entries = Entry::query()->unless(false, function ($query) {
            $query->where('title', 'Post 1');
        })->get();

        $this->assertCount(1, $entries);
        $this->assertEquals(['Post 1'], $entries->map->title->all());
    }

    /** @test **/
    public function entries_are_found_using_tap()
    {
        $this->createDummyCollectionAndEntries();

        $entries = Entry::query()->tap(function ($query) {
            $query->where('title', 'Post 1');
        })->get();

        $this->assertCount(1, $entries);
        $this->assertEquals(['Post 1'], $entries->map->title->all());
>>>>>>> 6fb97296
    }
}<|MERGE_RESOLUTION|>--- conflicted
+++ resolved
@@ -320,7 +320,59 @@
         $this->assertEquals(['Post 2', 'Post 3', 'Post 4', 'Post 6', 'Post 7'], $entries->map->title->all());
     }
 
-<<<<<<< HEAD
+    /** @test **/
+    public function entries_are_found_using_when()
+    {
+        $this->createDummyCollectionAndEntries();
+
+        $entries = Entry::query()->when(true, function ($query) {
+            $query->where('title', 'Post 1');
+        })->get();
+
+        $this->assertCount(1, $entries);
+        $this->assertEquals(['Post 1'], $entries->map->title->all());
+
+        $entries = Entry::query()->when(false, function ($query) {
+            $query->where('title', 'Post 1');
+        })->get();
+
+        $this->assertCount(3, $entries);
+        $this->assertEquals(['Post 1', 'Post 2', 'Post 3'], $entries->map->title->all());
+    }
+
+    /** @test **/
+    public function entries_are_found_using_unless()
+    {
+        $this->createDummyCollectionAndEntries();
+
+        $entries = Entry::query()->unless(true, function ($query) {
+            $query->where('title', 'Post 1');
+        })->get();
+
+        $this->assertCount(3, $entries);
+        $this->assertEquals(['Post 1', 'Post 2', 'Post 3'], $entries->map->title->all());
+
+        $entries = Entry::query()->unless(false, function ($query) {
+            $query->where('title', 'Post 1');
+        })->get();
+
+        $this->assertCount(1, $entries);
+        $this->assertEquals(['Post 1'], $entries->map->title->all());
+    }
+
+    /** @test **/
+    public function entries_are_found_using_tap()
+    {
+        $this->createDummyCollectionAndEntries();
+
+        $entries = Entry::query()->tap(function ($query) {
+            $query->where('title', 'Post 1');
+        })->get();
+
+        $this->assertCount(1, $entries);
+        $this->assertEquals(['Post 1'], $entries->map->title->all());
+    }
+
     /** @test */
     public function it_substitutes_entries_by_id()
     {
@@ -414,58 +466,5 @@
         $found = Entry::findByUri('/posts/replaced-post-2', 'fr');
         $this->assertNotNull($found);
         $this->assertSame($found, $substituteFr);
-=======
-    /** @test **/
-    public function entries_are_found_using_when()
-    {
-        $this->createDummyCollectionAndEntries();
-
-        $entries = Entry::query()->when(true, function ($query) {
-            $query->where('title', 'Post 1');
-        })->get();
-
-        $this->assertCount(1, $entries);
-        $this->assertEquals(['Post 1'], $entries->map->title->all());
-
-        $entries = Entry::query()->when(false, function ($query) {
-            $query->where('title', 'Post 1');
-        })->get();
-
-        $this->assertCount(3, $entries);
-        $this->assertEquals(['Post 1', 'Post 2', 'Post 3'], $entries->map->title->all());
-    }
-
-    /** @test **/
-    public function entries_are_found_using_unless()
-    {
-        $this->createDummyCollectionAndEntries();
-
-        $entries = Entry::query()->unless(true, function ($query) {
-            $query->where('title', 'Post 1');
-        })->get();
-
-        $this->assertCount(3, $entries);
-        $this->assertEquals(['Post 1', 'Post 2', 'Post 3'], $entries->map->title->all());
-
-        $entries = Entry::query()->unless(false, function ($query) {
-            $query->where('title', 'Post 1');
-        })->get();
-
-        $this->assertCount(1, $entries);
-        $this->assertEquals(['Post 1'], $entries->map->title->all());
-    }
-
-    /** @test **/
-    public function entries_are_found_using_tap()
-    {
-        $this->createDummyCollectionAndEntries();
-
-        $entries = Entry::query()->tap(function ($query) {
-            $query->where('title', 'Post 1');
-        })->get();
-
-        $this->assertCount(1, $entries);
-        $this->assertEquals(['Post 1'], $entries->map->title->all());
->>>>>>> 6fb97296
     }
 }