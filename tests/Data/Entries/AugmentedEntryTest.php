<?php

namespace Tests\Data\Entries;

use Carbon\Carbon;
use Facades\Statamic\Fields\BlueprintRepository;
use Facades\Tests\Factories\EntryFactory;
use Mockery;
use Statamic\Contracts\Auth\User as UserContract;
use Statamic\Contracts\Entries\Collection as CollectionContract;
use Statamic\Contracts\Query\Builder;
use Statamic\Entries\AugmentedEntry;
use Statamic\Entries\Entry;
use Statamic\Facades\Blueprint;
use Statamic\Facades\Collection;
use Statamic\Facades\User;
use Tests\Data\AugmentedTestCase;

class AugmentedEntryTest extends AugmentedTestCase
{
    /** @test */
    public function it_has_a_parent_method()
    {
        $entry = Mockery::mock(Entry::class);
        $entry->shouldReceive('parent')->andReturn('the parent');

        $augmented = new AugmentedEntry($entry);

        $this->assertEquals('the parent', $augmented->get('parent'));
    }

    /** @test */
    public function it_gets_values()
    {
        Carbon::setTestNow('2020-04-15 13:00:00');
        config(['statamic.amp.enabled' => true]);

        $blueprint = Blueprint::makeFromFields([
            'two' => ['type' => 'text'],
            'four' => ['type' => 'text'],
            'six' => ['type' => 'text'],
            'unused_in_bp' => ['type' => 'text'],
        ])->setHandle('test');
        Blueprint::shouldReceive('in')->with('collections/test')->andReturn(collect(['test' => $blueprint]));

        $collection = tap(Collection::make('test')
            ->routes('/test/{slug}')
            ->ampable(true)
            ->cascade(['seven' => 'the "seven" value from the collection']))
            ->save();

        EntryFactory::id('origin-id')
            ->data([
                'five' => 'the "five" value from the origin',
                'six' => 'the "six" value from the origin and in the blueprint',
            ])
            ->collection('test')
            ->create();

        User::make()->id('test-user')->save();

        $entry = EntryFactory::id('entry-id')
            ->collection('test')
            ->slug('entry-slug')
            ->data([
                'one' => 'the "one" value on the entry',
                'two' => 'the "two" value on the entry and in the blueprint',
                'updated_by' => 'test-user',
                'updated_at' => '1486131000',
            ])
            ->create();

        $entry
            ->origin('origin-id')
            ->date('2018-01-03-1705')
            ->blueprint('test')
            ->setSupplement('three', 'the "three" value supplemented on the entry')
            ->setSupplement('four', 'the "four" value supplemented on the entry and in the blueprint');

        $mount = tap(Collection::make('mountable')->mount($entry->id()))->save();

        $augmented = new AugmentedEntry($entry);

        $expectations = [
            'id'            => ['type' => 'string', 'value' => 'entry-id'],
<<<<<<< HEAD
            'slug'          => ['type' => 'string', 'value' => 'entry-slug'],
=======
            'origin_id'     => ['type' => 'string', 'value' => 'origin-id'],
            'slug'          => ['type' => Value::class, 'value' => 'entry-slug'],
>>>>>>> 71fac6d8
            'uri'           => ['type' => 'string', 'value' => '/test/entry-slug'],
            'url'           => ['type' => 'string', 'value' => '/test/entry-slug'],
            'edit_url'      => ['type' => 'string', 'value' => 'http://localhost/cp/collections/test/entries/entry-id'],
            'permalink'     => ['type' => 'string', 'value' => 'http://localhost/test/entry-slug'],
            'amp_url'       => ['type' => 'string', 'value' => 'http://localhost/amp/test/entry-slug'],
            'api_url'       => ['type' => 'string', 'value' => 'http://localhost/api/collections/test/entries/entry-id'],
            'status'        => ['type' => 'string', 'value' => 'published'],
            'published'     => ['type' => 'bool', 'value' => true],
            'private'       => ['type' => 'bool', 'value' => false],
            'date'          => ['type' => Carbon::class, 'value' => '2018-01-03 17:05'],
            'order'         => ['type' => 'null', 'value' => null], // todo: test for when this is an int
            'is_entry'      => ['type' => 'bool', 'value' => true],
            'collection'    => ['type' => CollectionContract::class, 'value' => $collection],
            'mount'         => ['type' => CollectionContract::class, 'value' => $mount],
            'locale'        => ['type' => 'string', 'value' => 'en'],
            'last_modified' => ['type' => Carbon::class, 'value' => '2017-02-03 14:10'],
            'updated_at'    => ['type' => Carbon::class, 'value' => '2017-02-03 14:10'],
            'updated_by'    => ['type' => UserContract::class, 'value' => 'test-user'],
            'one'           => ['type' => 'string', 'value' => 'the "one" value on the entry'],
            'two'           => ['type' => 'string', 'value' => 'the "two" value on the entry and in the blueprint'],
            'three'         => ['type' => 'string', 'value' => 'the "three" value supplemented on the entry'],
            'four'          => ['type' => 'string', 'value' => 'the "four" value supplemented on the entry and in the blueprint'],
            'five'          => ['type' => 'string', 'value' => 'the "five" value from the origin'],
            'six'           => ['type' => 'string', 'value' => 'the "six" value from the origin and in the blueprint'],
            'seven'         => ['type' => 'string', 'value' => 'the "seven" value from the collection'],
            'title'         => ['type' => 'string', 'value' => null],
            'unused_in_bp'  => ['type' => 'string', 'value' => null],
        ];

        $this->assertAugmentedCorrectly($expectations, $augmented);
    }

    /** @test */
    public function it_gets_the_mount_from_the_value_first_if_it_exists()
    {
        $mount = tap(Collection::make('a'))->save();

        $entry = EntryFactory::id('entry-id')
            ->collection('test')
            ->slug('entry-slug')
            ->create();

        $augmented = new AugmentedEntry($entry);

        $this->assertNull($augmented->get('mount')->value());

        $mount->mount($entry->id())->save();
        $this->assertEquals($mount, $augmented->get('mount')->value());

        $entry->set('mount', 'b');
        $this->assertEquals('b', $augmented->get('mount')->value());
    }

    /** @test */
    public function authors_is_just_the_value_if_its_not_in_the_blueprint()
    {
        $entry = EntryFactory::id('entry-id')
            ->collection('test')
            ->slug('entry-slug')
            ->create();

        // Make sure there are authors on the entry.
        // The singular "author" field is what's read using $entry->authors()
        // But, this test is ensuring that method isn't being called during augmentation of the plural "authors" field.
        $entry->set('author', ['user-1', 'user-2']);

        $augmented = new AugmentedEntry($entry);

        $this->assertNull($augmented->get('authors')->value());

        $entry->set('authors', 'joe and bob');
        $this->assertEquals('joe and bob', $augmented->get('authors')->value());
    }

    /** @test */
    public function it_gets_the_authors_from_the_value_if_its_in_the_blueprint()
    {
        $blueprint = Blueprint::makeFromFields(['authors' => ['type' => 'users']]);
        $userBlueprint = Blueprint::makeFromFields([]);
        BlueprintRepository::shouldReceive('in')->with('collections/test')->andReturn(collect([
            'test' => $blueprint,
        ]));
        BlueprintRepository::shouldReceive('find')->with('user')->andReturn($userBlueprint);

        User::make()->id('user-1')->save();
        User::make()->id('user-2')->save();

        $entry = EntryFactory::id('entry-id')
            ->collection('test')
            ->slug('entry-slug')
            ->create();

        $augmented = new AugmentedEntry($entry);

        // Since it's in the blueprint, and is using a "users" fieldtype, it gets augmented to a querybuilder.
        $authors = $augmented->get('authors')->value();
        $this->assertInstanceOf(Builder::class, $authors);
        $this->assertEquals([], $authors->get()->all());

        $entry->set('authors', ['user-1', 'unknown-user', 'user-2']);
        $authors = $augmented->get('authors')->value();
        $this->assertInstanceOf(Builder::class, $authors);
        $this->assertEveryItemIsInstanceOf(\Statamic\Contracts\Auth\User::class, $authors->get());
        $this->assertEquals(['user-1', 'user-2'], $authors->get()->map->id()->all());
    }
}<|MERGE_RESOLUTION|>--- conflicted
+++ resolved
@@ -83,12 +83,8 @@
 
         $expectations = [
             'id'            => ['type' => 'string', 'value' => 'entry-id'],
-<<<<<<< HEAD
+            'origin_id'     => ['type' => 'string', 'value' => 'origin-id'],
             'slug'          => ['type' => 'string', 'value' => 'entry-slug'],
-=======
-            'origin_id'     => ['type' => 'string', 'value' => 'origin-id'],
-            'slug'          => ['type' => Value::class, 'value' => 'entry-slug'],
->>>>>>> 71fac6d8
             'uri'           => ['type' => 'string', 'value' => '/test/entry-slug'],
             'url'           => ['type' => 'string', 'value' => '/test/entry-slug'],
             'edit_url'      => ['type' => 'string', 'value' => 'http://localhost/cp/collections/test/entries/entry-id'],
