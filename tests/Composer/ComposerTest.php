--- conflicted
+++ resolved
@@ -101,11 +101,7 @@
         $this->assertTrue($installed->keys()->contains('test/package'));
         $this->assertFileExists($this->basePath('vendor/test/package'));
         $this->assertEquals('1.0.0', $installed->get('test/package')->version);
-<<<<<<< HEAD
-        $this->assertTrue(Str::contains(Cache::get('composer.test/package')['output'], "Installing \e[32mtest/package"));
-=======
-        $this->assertStringContainsString('Installing test/package', Cache::get('composer.test/package')['output']);
->>>>>>> 5b998e10
+        $this->assertStringContainsString("Installing \e[32mtest/package", Cache::get('composer.test/package')['output']);
 
         // Test that we can update the package...
 
@@ -116,11 +112,7 @@
         $this->assertTrue($installed->keys()->contains('test/package'));
         $this->assertFileExists($this->basePath('vendor/test/package'));
         $this->assertEquals('1.0.1', $installed->get('test/package')->version);
-<<<<<<< HEAD
-        $this->assertTrue(Str::contains(Cache::get('composer.test/package')['output'], "Updating \e[32mtest/package"));
-=======
-        $this->assertStringContainsString('Updating test/package', Cache::get('composer.test/package')['output']);
->>>>>>> 5b998e10
+        $this->assertStringContainsString("Updating \e[32mtest/package", Cache::get('composer.test/package')['output']);
 
         // Test that we can downgrade to a specific version...
 
@@ -131,11 +123,7 @@
         $this->assertTrue($installed->keys()->contains('test/package'));
         $this->assertFileExists($this->basePath('vendor/test/package'));
         $this->assertEquals('1.0.0', $installed->get('test/package')->version);
-<<<<<<< HEAD
-        $this->assertTrue(Str::contains(Cache::get('composer.test/package')['output'], "Downgrading \e[32mtest/package"));
-=======
-        $this->assertStringContainsString('Downgrading test/package', Cache::get('composer.test/package')['output']);
->>>>>>> 5b998e10
+        $this->assertStringContainsString("Downgrading \e[32mtest/package", Cache::get('composer.test/package')['output']);
 
         // Test that we can remove the package...
 
@@ -143,11 +131,7 @@
 
         $this->assertStringNotContainsString('test/package', Composer::installed()->keys());
         $this->assertFileNotExists($this->basePath('vendor/test/package'));
-<<<<<<< HEAD
-        $this->assertTrue(Str::contains(Cache::get('composer.test/package')['output'], "Removing \e[32mtest/package"));
-=======
-        $this->assertStringContainsString('Removing test/package', Cache::get('composer.test/package')['output']);
->>>>>>> 5b998e10
+        $this->assertStringContainsString("Removing \e[32mtest/package", Cache::get('composer.test/package')['output']);
     }
 
     private function basePath($path = null)
